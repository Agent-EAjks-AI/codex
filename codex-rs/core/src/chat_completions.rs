--- conflicted
+++ resolved
@@ -640,7 +640,6 @@
                     // do NOT emit yet. Forward any other item (e.g. FunctionCall) right
                     // away so downstream consumers see it.
 
-<<<<<<< HEAD
                     let is_assistant_message = matches!(&item, crate::models::ResponseItem::Message { role, .. } if role == "assistant");
 
                     if is_assistant_message {
@@ -679,22 +678,6 @@
                                     continue;
                                 }
                             }
-=======
-                    let is_assistant_delta = matches!(&item, crate::models::ResponseItem::Message { role, .. } if role == "assistant");
-
-                    if is_assistant_delta {
-                        // Only use the final assistant message if we have not
-                        // seen any deltas; otherwise, deltas already built the
-                        // cumulative text and this would duplicate it.
-                        if this.cumulative.is_empty()
-                            && let crate::models::ResponseItem::Message { content, .. } = &item
-                            && let Some(text) = content.iter().find_map(|c| match c {
-                                crate::models::ContentItem::OutputText { text } => Some(text),
-                                _ => None,
-                            })
-                        {
-                            this.cumulative.push_str(text);
->>>>>>> e58125e6
                         }
                     }
 
