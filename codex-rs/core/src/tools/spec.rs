use crate::client_common::tools::ResponsesApiTool;
use crate::client_common::tools::ToolSpec;
use crate::features::Feature;
use crate::features::Features;
use crate::model_family::ModelFamily;
use crate::tools::handlers::PLAN_TOOL;
use crate::tools::handlers::apply_patch::ApplyPatchToolType;
use crate::tools::handlers::apply_patch::create_apply_patch_freeform_tool;
use crate::tools::handlers::apply_patch::create_apply_patch_json_tool;
use crate::tools::registry::ToolRegistryBuilder;
use serde::Deserialize;
use serde::Serialize;
use serde_json::Value as JsonValue;
use serde_json::json;
use std::collections::BTreeMap;
use std::collections::HashMap;

#[derive(Debug, Clone, PartialEq, Eq, Hash)]
pub enum ConfigShellToolType {
    Default,
    Local,
    UnifiedExec,
}

#[derive(Debug, Clone)]
pub(crate) struct ToolsConfig {
    pub shell_type: ConfigShellToolType,
    pub apply_patch_tool_type: Option<ApplyPatchToolType>,
    pub web_search_request: bool,
    pub include_view_image_tool: bool,
    pub experimental_supported_tools: Vec<String>,
}

pub(crate) struct ToolsConfigParams<'a> {
    pub(crate) model_family: &'a ModelFamily,
    pub(crate) features: &'a Features,
}

impl ToolsConfig {
    pub fn new(params: &ToolsConfigParams) -> Self {
        let ToolsConfigParams {
            model_family,
            features,
        } = params;
        let include_apply_patch_tool = features.enabled(Feature::ApplyPatchFreeform);
        let include_web_search_request = features.enabled(Feature::WebSearchRequest);
        let include_view_image_tool = features.enabled(Feature::ViewImageTool);

        let shell_type = if features.enabled(Feature::UnifiedExec) {
            ConfigShellToolType::UnifiedExec
        } else {
            model_family.shell_type.clone()
        };

        let apply_patch_tool_type = match model_family.apply_patch_tool_type {
            Some(ApplyPatchToolType::Freeform) => Some(ApplyPatchToolType::Freeform),
            Some(ApplyPatchToolType::Function) => Some(ApplyPatchToolType::Function),
            None => {
                if include_apply_patch_tool {
                    Some(ApplyPatchToolType::Freeform)
                } else {
                    None
                }
            }
        };

        Self {
            shell_type,
            apply_patch_tool_type,
            web_search_request: include_web_search_request,
            include_view_image_tool,
            experimental_supported_tools: model_family.experimental_supported_tools.clone(),
        }
    }
}

/// Generic JSON‑Schema subset needed for our tool definitions
#[derive(Debug, Clone, Serialize, Deserialize, PartialEq)]
#[serde(tag = "type", rename_all = "lowercase")]
pub(crate) enum JsonSchema {
    Boolean {
        #[serde(skip_serializing_if = "Option::is_none")]
        description: Option<String>,
    },
    String {
        #[serde(skip_serializing_if = "Option::is_none")]
        description: Option<String>,
    },
    /// MCP schema allows "number" | "integer" for Number
    #[serde(alias = "integer")]
    Number {
        #[serde(skip_serializing_if = "Option::is_none")]
        description: Option<String>,
    },
    Array {
        items: Box<JsonSchema>,

        #[serde(skip_serializing_if = "Option::is_none")]
        description: Option<String>,
    },
    Object {
        properties: BTreeMap<String, JsonSchema>,
        #[serde(skip_serializing_if = "Option::is_none")]
        required: Option<Vec<String>>,
        #[serde(
            rename = "additionalProperties",
            skip_serializing_if = "Option::is_none"
        )]
        additional_properties: Option<AdditionalProperties>,
    },
}

/// Whether additional properties are allowed, and if so, any required schema
#[derive(Debug, Clone, Serialize, Deserialize, PartialEq)]
#[serde(untagged)]
pub(crate) enum AdditionalProperties {
    Boolean(bool),
    Schema(Box<JsonSchema>),
}

impl From<bool> for AdditionalProperties {
    fn from(b: bool) -> Self {
        Self::Boolean(b)
    }
}

impl From<JsonSchema> for AdditionalProperties {
    fn from(s: JsonSchema) -> Self {
        Self::Schema(Box::new(s))
    }
}

fn create_exec_command_tool() -> ToolSpec {
    let mut properties = BTreeMap::new();
    properties.insert(
        "cmd".to_string(),
        JsonSchema::String {
            description: Some("Shell command to execute.".to_string()),
        },
    );
    properties.insert(
        "shell".to_string(),
        JsonSchema::String {
            description: Some("Shell binary to launch. Defaults to /bin/bash.".to_string()),
        },
    );
    properties.insert(
        "login".to_string(),
        JsonSchema::Boolean {
            description: Some(
                "Whether to run the shell with -l/-i semantics. Defaults to true.".to_string(),
            ),
        },
    );
    properties.insert(
        "yield_time_ms".to_string(),
        JsonSchema::Number {
            description: Some(
                "How long to wait (in milliseconds) for output before yielding.".to_string(),
            ),
        },
    );
    properties.insert(
        "max_output_tokens".to_string(),
        JsonSchema::Number {
            description: Some(
                "Maximum number of tokens to return. Excess output will be truncated.".to_string(),
            ),
        },
    );

    ToolSpec::Function(ResponsesApiTool {
        name: "exec_command".to_string(),
        description:
            "Runs a command in a PTY, returning output or a session ID for ongoing interaction."
                .to_string(),
        strict: false,
        parameters: JsonSchema::Object {
            properties,
            required: Some(vec!["cmd".to_string()]),
            additional_properties: Some(false.into()),
        },
    })
}

fn create_write_stdin_tool() -> ToolSpec {
    let mut properties = BTreeMap::new();
    properties.insert(
        "session_id".to_string(),
        JsonSchema::Number {
            description: Some("Identifier of the running unified exec session.".to_string()),
        },
    );
    properties.insert(
        "chars".to_string(),
        JsonSchema::String {
            description: Some("Bytes to write to stdin (may be empty to poll).".to_string()),
        },
    );
    properties.insert(
        "yield_time_ms".to_string(),
        JsonSchema::Number {
            description: Some(
                "How long to wait (in milliseconds) for output before yielding.".to_string(),
            ),
        },
    );
    properties.insert(
        "max_output_tokens".to_string(),
        JsonSchema::Number {
            description: Some(
<<<<<<< HEAD
                "Maximum time in milliseconds to wait for output after writing the input (default: 1000)."
                    .to_string(),
=======
                "Maximum number of tokens to return. Excess output will be truncated.".to_string(),
>>>>>>> 183fc8e0
            ),
        },
    );

    ToolSpec::Function(ResponsesApiTool {
        name: "write_stdin".to_string(),
        description:
            "Writes characters to an existing unified exec session and returns recent output."
                .to_string(),
        strict: false,
        parameters: JsonSchema::Object {
            properties,
            required: Some(vec!["session_id".to_string()]),
            additional_properties: Some(false.into()),
        },
    })
}

fn create_shell_tool() -> ToolSpec {
    let mut properties = BTreeMap::new();
    properties.insert(
        "command".to_string(),
        JsonSchema::Array {
            items: Box::new(JsonSchema::String { description: None }),
            description: Some("The command to execute".to_string()),
        },
    );
    properties.insert(
        "workdir".to_string(),
        JsonSchema::String {
            description: Some("The working directory to execute the command in".to_string()),
        },
    );
    properties.insert(
        "timeout_ms".to_string(),
        JsonSchema::Number {
            description: Some(
                "The timeout for the command in milliseconds (default: 1000).".to_string(),
            ),
        },
    );

    properties.insert(
        "with_escalated_permissions".to_string(),
        JsonSchema::Boolean {
            description: Some("Whether to request escalated permissions. Set to true if command needs to be run without sandbox restrictions".to_string()),
        },
    );
    properties.insert(
        "justification".to_string(),
        JsonSchema::String {
            description: Some("Only set if with_escalated_permissions is true. 1-sentence explanation of why we want to run this command.".to_string()),
        },
    );

    ToolSpec::Function(ResponsesApiTool {
        name: "shell".to_string(),
        description: "Runs a shell command and returns its output.".to_string(),
        strict: false,
        parameters: JsonSchema::Object {
            properties,
            required: Some(vec!["command".to_string()]),
            additional_properties: Some(false.into()),
        },
    })
}

fn create_view_image_tool() -> ToolSpec {
    // Support only local filesystem path.
    let mut properties = BTreeMap::new();
    properties.insert(
        "path".to_string(),
        JsonSchema::String {
            description: Some("Local filesystem path to an image file".to_string()),
        },
    );

    ToolSpec::Function(ResponsesApiTool {
        name: "view_image".to_string(),
        description:
            "Attach a local image (by filesystem path) to the conversation context for this turn."
                .to_string(),
        strict: false,
        parameters: JsonSchema::Object {
            properties,
            required: Some(vec!["path".to_string()]),
            additional_properties: Some(false.into()),
        },
    })
}

fn create_test_sync_tool() -> ToolSpec {
    let mut properties = BTreeMap::new();
    properties.insert(
        "sleep_before_ms".to_string(),
        JsonSchema::Number {
            description: Some("Optional delay in milliseconds before any other action".to_string()),
        },
    );
    properties.insert(
        "sleep_after_ms".to_string(),
        JsonSchema::Number {
            description: Some(
                "Optional delay in milliseconds after completing the barrier".to_string(),
            ),
        },
    );

    let mut barrier_properties = BTreeMap::new();
    barrier_properties.insert(
        "id".to_string(),
        JsonSchema::String {
            description: Some(
                "Identifier shared by concurrent calls that should rendezvous".to_string(),
            ),
        },
    );
    barrier_properties.insert(
        "participants".to_string(),
        JsonSchema::Number {
            description: Some(
                "Number of tool calls that must arrive before the barrier opens".to_string(),
            ),
        },
    );
    barrier_properties.insert(
        "timeout_ms".to_string(),
        JsonSchema::Number {
            description: Some("Maximum time in milliseconds to wait at the barrier".to_string()),
        },
    );

    properties.insert(
        "barrier".to_string(),
        JsonSchema::Object {
            properties: barrier_properties,
            required: Some(vec!["id".to_string(), "participants".to_string()]),
            additional_properties: Some(false.into()),
        },
    );

    ToolSpec::Function(ResponsesApiTool {
        name: "test_sync_tool".to_string(),
        description: "Internal synchronization helper used by Codex integration tests.".to_string(),
        strict: false,
        parameters: JsonSchema::Object {
            properties,
            required: None,
            additional_properties: Some(false.into()),
        },
    })
}

fn create_grep_files_tool() -> ToolSpec {
    let mut properties = BTreeMap::new();
    properties.insert(
        "pattern".to_string(),
        JsonSchema::String {
            description: Some("Regular expression pattern to search for.".to_string()),
        },
    );
    properties.insert(
        "include".to_string(),
        JsonSchema::String {
            description: Some(
                "Optional glob that limits which files are searched (e.g. \"*.rs\" or \
                 \"*.{ts,tsx}\")."
                    .to_string(),
            ),
        },
    );
    properties.insert(
        "path".to_string(),
        JsonSchema::String {
            description: Some(
                "Directory or file path to search. Defaults to the session's working directory."
                    .to_string(),
            ),
        },
    );
    properties.insert(
        "limit".to_string(),
        JsonSchema::Number {
            description: Some(
                "Maximum number of file paths to return (defaults to 100).".to_string(),
            ),
        },
    );

    ToolSpec::Function(ResponsesApiTool {
        name: "grep_files".to_string(),
        description: "Finds files whose contents match the pattern and lists them by modification \
                      time."
            .to_string(),
        strict: false,
        parameters: JsonSchema::Object {
            properties,
            required: Some(vec!["pattern".to_string()]),
            additional_properties: Some(false.into()),
        },
    })
}

fn create_read_file_tool() -> ToolSpec {
    let mut properties = BTreeMap::new();
    properties.insert(
        "file_path".to_string(),
        JsonSchema::String {
            description: Some("Absolute path to the file".to_string()),
        },
    );
    properties.insert(
        "offset".to_string(),
        JsonSchema::Number {
            description: Some(
                "The line number to start reading from. Must be 1 or greater.".to_string(),
            ),
        },
    );
    properties.insert(
        "limit".to_string(),
        JsonSchema::Number {
            description: Some("The maximum number of lines to return.".to_string()),
        },
    );
    properties.insert(
        "mode".to_string(),
        JsonSchema::String {
            description: Some(
                "Optional mode selector: \"slice\" for simple ranges (default) or \"indentation\" \
                 to expand around an anchor line."
                    .to_string(),
            ),
        },
    );

    let mut indentation_properties = BTreeMap::new();
    indentation_properties.insert(
        "anchor_line".to_string(),
        JsonSchema::Number {
            description: Some(
                "Anchor line to center the indentation lookup on (defaults to offset).".to_string(),
            ),
        },
    );
    indentation_properties.insert(
        "max_levels".to_string(),
        JsonSchema::Number {
            description: Some(
                "How many parent indentation levels (smaller indents) to include.".to_string(),
            ),
        },
    );
    indentation_properties.insert(
        "include_siblings".to_string(),
        JsonSchema::Boolean {
            description: Some(
                "When true, include additional blocks that share the anchor indentation."
                    .to_string(),
            ),
        },
    );
    indentation_properties.insert(
        "include_header".to_string(),
        JsonSchema::Boolean {
            description: Some(
                "Include doc comments or attributes directly above the selected block.".to_string(),
            ),
        },
    );
    indentation_properties.insert(
        "max_lines".to_string(),
        JsonSchema::Number {
            description: Some(
                "Hard cap on the number of lines returned when using indentation mode.".to_string(),
            ),
        },
    );
    properties.insert(
        "indentation".to_string(),
        JsonSchema::Object {
            properties: indentation_properties,
            required: None,
            additional_properties: Some(false.into()),
        },
    );

    ToolSpec::Function(ResponsesApiTool {
        name: "read_file".to_string(),
        description:
            "Reads a local file with 1-indexed line numbers, supporting slice and indentation-aware block modes."
                .to_string(),
        strict: false,
        parameters: JsonSchema::Object {
            properties,
            required: Some(vec!["file_path".to_string()]),
            additional_properties: Some(false.into()),
        },
    })
}

fn create_list_dir_tool() -> ToolSpec {
    let mut properties = BTreeMap::new();
    properties.insert(
        "dir_path".to_string(),
        JsonSchema::String {
            description: Some("Absolute path to the directory to list.".to_string()),
        },
    );
    properties.insert(
        "offset".to_string(),
        JsonSchema::Number {
            description: Some(
                "The entry number to start listing from. Must be 1 or greater.".to_string(),
            ),
        },
    );
    properties.insert(
        "limit".to_string(),
        JsonSchema::Number {
            description: Some("The maximum number of entries to return.".to_string()),
        },
    );
    properties.insert(
        "depth".to_string(),
        JsonSchema::Number {
            description: Some(
                "The maximum directory depth to traverse. Must be 1 or greater.".to_string(),
            ),
        },
    );

    ToolSpec::Function(ResponsesApiTool {
        name: "list_dir".to_string(),
        description:
            "Lists entries in a local directory with 1-indexed entry numbers and simple type labels."
                .to_string(),
        strict: false,
        parameters: JsonSchema::Object {
            properties,
            required: Some(vec!["dir_path".to_string()]),
            additional_properties: Some(false.into()),
        },
    })
}

fn create_list_mcp_resources_tool() -> ToolSpec {
    let mut properties = BTreeMap::new();
    properties.insert(
        "server".to_string(),
        JsonSchema::String {
            description: Some(
                "Optional MCP server name. When omitted, lists resources from every configured server."
                    .to_string(),
            ),
        },
    );
    properties.insert(
        "cursor".to_string(),
        JsonSchema::String {
            description: Some(
                "Opaque cursor returned by a previous list_mcp_resources call for the same server."
                    .to_string(),
            ),
        },
    );

    ToolSpec::Function(ResponsesApiTool {
        name: "list_mcp_resources".to_string(),
        description: "Lists resources provided by MCP servers. Resources allow servers to share data that provides context to language models, such as files, database schemas, or application-specific information. Prefer resources over web search when possible.".to_string(),
        strict: false,
        parameters: JsonSchema::Object {
            properties,
            required: None,
            additional_properties: Some(false.into()),
        },
    })
}

fn create_list_mcp_resource_templates_tool() -> ToolSpec {
    let mut properties = BTreeMap::new();
    properties.insert(
        "server".to_string(),
        JsonSchema::String {
            description: Some(
                "Optional MCP server name. When omitted, lists resource templates from all configured servers."
                    .to_string(),
            ),
        },
    );
    properties.insert(
        "cursor".to_string(),
        JsonSchema::String {
            description: Some(
                "Opaque cursor returned by a previous list_mcp_resource_templates call for the same server."
                    .to_string(),
            ),
        },
    );

    ToolSpec::Function(ResponsesApiTool {
        name: "list_mcp_resource_templates".to_string(),
        description: "Lists resource templates provided by MCP servers. Parameterized resource templates allow servers to share data that takes parameters and provides context to language models, such as files, database schemas, or application-specific information. Prefer resource templates over web search when possible.".to_string(),
        strict: false,
        parameters: JsonSchema::Object {
            properties,
            required: None,
            additional_properties: Some(false.into()),
        },
    })
}

fn create_read_mcp_resource_tool() -> ToolSpec {
    let mut properties = BTreeMap::new();
    properties.insert(
        "server".to_string(),
        JsonSchema::String {
            description: Some(
                "MCP server name exactly as configured. Must match the 'server' field returned by list_mcp_resources."
                    .to_string(),
            ),
        },
    );
    properties.insert(
        "uri".to_string(),
        JsonSchema::String {
            description: Some(
                "Resource URI to read. Must be one of the URIs returned by list_mcp_resources."
                    .to_string(),
            ),
        },
    );

    ToolSpec::Function(ResponsesApiTool {
        name: "read_mcp_resource".to_string(),
        description:
            "Read a specific resource from an MCP server given the server name and resource URI."
                .to_string(),
        strict: false,
        parameters: JsonSchema::Object {
            properties,
            required: Some(vec!["server".to_string(), "uri".to_string()]),
            additional_properties: Some(false.into()),
        },
    })
}
/// TODO(dylan): deprecate once we get rid of json tool
#[derive(Serialize, Deserialize)]
pub(crate) struct ApplyPatchToolArgs {
    pub(crate) input: String,
}

/// Returns JSON values that are compatible with Function Calling in the
/// Responses API:
/// https://platform.openai.com/docs/guides/function-calling?api-mode=responses
pub fn create_tools_json_for_responses_api(
    tools: &[ToolSpec],
) -> crate::error::Result<Vec<serde_json::Value>> {
    let mut tools_json = Vec::new();

    for tool in tools {
        let json = serde_json::to_value(tool)?;
        tools_json.push(json);
    }

    Ok(tools_json)
}
/// Returns JSON values that are compatible with Function Calling in the
/// Chat Completions API:
/// https://platform.openai.com/docs/guides/function-calling?api-mode=chat
pub(crate) fn create_tools_json_for_chat_completions_api(
    tools: &[ToolSpec],
) -> crate::error::Result<Vec<serde_json::Value>> {
    // We start with the JSON for the Responses API and than rewrite it to match
    // the chat completions tool call format.
    let responses_api_tools_json = create_tools_json_for_responses_api(tools)?;
    let tools_json = responses_api_tools_json
        .into_iter()
        .filter_map(|mut tool| {
            if tool.get("type") != Some(&serde_json::Value::String("function".to_string())) {
                return None;
            }

            if let Some(map) = tool.as_object_mut() {
                // Remove "type" field as it is not needed in chat completions.
                map.remove("type");
                Some(json!({
                    "type": "function",
                    "function": map,
                }))
            } else {
                None
            }
        })
        .collect::<Vec<serde_json::Value>>();
    Ok(tools_json)
}

pub(crate) fn mcp_tool_to_openai_tool(
    fully_qualified_name: String,
    tool: mcp_types::Tool,
) -> Result<ResponsesApiTool, serde_json::Error> {
    let mcp_types::Tool {
        description,
        mut input_schema,
        ..
    } = tool;

    // OpenAI models mandate the "properties" field in the schema. The Agents
    // SDK fixed this by inserting an empty object for "properties" if it is not
    // already present https://github.com/openai/openai-agents-python/issues/449
    // so here we do the same.
    if input_schema.properties.is_none() {
        input_schema.properties = Some(serde_json::Value::Object(serde_json::Map::new()));
    }

    // Serialize to a raw JSON value so we can sanitize schemas coming from MCP
    // servers. Some servers omit the top-level or nested `type` in JSON
    // Schemas (e.g. using enum/anyOf), or use unsupported variants like
    // `integer`. Our internal JsonSchema is a small subset and requires
    // `type`, so we coerce/sanitize here for compatibility.
    let mut serialized_input_schema = serde_json::to_value(input_schema)?;
    sanitize_json_schema(&mut serialized_input_schema);
    let input_schema = serde_json::from_value::<JsonSchema>(serialized_input_schema)?;

    Ok(ResponsesApiTool {
        name: fully_qualified_name,
        description: description.unwrap_or_default(),
        strict: false,
        parameters: input_schema,
    })
}

/// Sanitize a JSON Schema (as serde_json::Value) so it can fit our limited
/// JsonSchema enum. This function:
/// - Ensures every schema object has a "type". If missing, infers it from
///   common keywords (properties => object, items => array, enum/const/format => string)
///   and otherwise defaults to "string".
/// - Fills required child fields (e.g. array items, object properties) with
///   permissive defaults when absent.
fn sanitize_json_schema(value: &mut JsonValue) {
    match value {
        JsonValue::Bool(_) => {
            // JSON Schema boolean form: true/false. Coerce to an accept-all string.
            *value = json!({ "type": "string" });
        }
        JsonValue::Array(arr) => {
            for v in arr.iter_mut() {
                sanitize_json_schema(v);
            }
        }
        JsonValue::Object(map) => {
            // First, recursively sanitize known nested schema holders
            if let Some(props) = map.get_mut("properties")
                && let Some(props_map) = props.as_object_mut()
            {
                for (_k, v) in props_map.iter_mut() {
                    sanitize_json_schema(v);
                }
            }
            if let Some(items) = map.get_mut("items") {
                sanitize_json_schema(items);
            }
            // Some schemas use oneOf/anyOf/allOf - sanitize their entries
            for combiner in ["oneOf", "anyOf", "allOf", "prefixItems"] {
                if let Some(v) = map.get_mut(combiner) {
                    sanitize_json_schema(v);
                }
            }

            // Normalize/ensure type
            let mut ty = map.get("type").and_then(|v| v.as_str()).map(str::to_string);

            // If type is an array (union), pick first supported; else leave to inference
            if ty.is_none()
                && let Some(JsonValue::Array(types)) = map.get("type")
            {
                for t in types {
                    if let Some(tt) = t.as_str()
                        && matches!(
                            tt,
                            "object" | "array" | "string" | "number" | "integer" | "boolean"
                        )
                    {
                        ty = Some(tt.to_string());
                        break;
                    }
                }
            }

            // Infer type if still missing
            if ty.is_none() {
                if map.contains_key("properties")
                    || map.contains_key("required")
                    || map.contains_key("additionalProperties")
                {
                    ty = Some("object".to_string());
                } else if map.contains_key("items") || map.contains_key("prefixItems") {
                    ty = Some("array".to_string());
                } else if map.contains_key("enum")
                    || map.contains_key("const")
                    || map.contains_key("format")
                {
                    ty = Some("string".to_string());
                } else if map.contains_key("minimum")
                    || map.contains_key("maximum")
                    || map.contains_key("exclusiveMinimum")
                    || map.contains_key("exclusiveMaximum")
                    || map.contains_key("multipleOf")
                {
                    ty = Some("number".to_string());
                }
            }
            // If we still couldn't infer, default to string
            let ty = ty.unwrap_or_else(|| "string".to_string());
            map.insert("type".to_string(), JsonValue::String(ty.to_string()));

            // Ensure object schemas have properties map
            if ty == "object" {
                if !map.contains_key("properties") {
                    map.insert(
                        "properties".to_string(),
                        JsonValue::Object(serde_json::Map::new()),
                    );
                }
                // If additionalProperties is an object schema, sanitize it too.
                // Leave booleans as-is, since JSON Schema allows boolean here.
                if let Some(ap) = map.get_mut("additionalProperties") {
                    let is_bool = matches!(ap, JsonValue::Bool(_));
                    if !is_bool {
                        sanitize_json_schema(ap);
                    }
                }
            }

            // Ensure array schemas have items
            if ty == "array" && !map.contains_key("items") {
                map.insert("items".to_string(), json!({ "type": "string" }));
            }
        }
        _ => {}
    }
}

/// Builds the tool registry builder while collecting tool specs for later serialization.
pub(crate) fn build_specs(
    config: &ToolsConfig,
    mcp_tools: Option<HashMap<String, mcp_types::Tool>>,
) -> ToolRegistryBuilder {
    use crate::tools::handlers::ApplyPatchHandler;
    use crate::tools::handlers::GrepFilesHandler;
    use crate::tools::handlers::ListDirHandler;
    use crate::tools::handlers::McpHandler;
    use crate::tools::handlers::McpResourceHandler;
    use crate::tools::handlers::PlanHandler;
    use crate::tools::handlers::ReadFileHandler;
    use crate::tools::handlers::ShellHandler;
    use crate::tools::handlers::TestSyncHandler;
    use crate::tools::handlers::UnifiedExecHandler;
    use crate::tools::handlers::ViewImageHandler;
    use std::sync::Arc;

    let mut builder = ToolRegistryBuilder::new();

    let shell_handler = Arc::new(ShellHandler);
    let unified_exec_handler = Arc::new(UnifiedExecHandler);
    let plan_handler = Arc::new(PlanHandler);
    let apply_patch_handler = Arc::new(ApplyPatchHandler);
    let view_image_handler = Arc::new(ViewImageHandler);
    let mcp_handler = Arc::new(McpHandler);
    let mcp_resource_handler = Arc::new(McpResourceHandler);

    match &config.shell_type {
        ConfigShellToolType::Default => {
            builder.push_spec(create_shell_tool());
        }
        ConfigShellToolType::Local => {
            builder.push_spec(ToolSpec::LocalShell {});
        }
        ConfigShellToolType::UnifiedExec => {
            builder.push_spec(create_exec_command_tool());
            builder.push_spec(create_write_stdin_tool());
            builder.register_handler("exec_command", unified_exec_handler.clone());
            builder.register_handler("write_stdin", unified_exec_handler);
        }
    }

    // Always register shell aliases so older prompts remain compatible.
    builder.register_handler("shell", shell_handler.clone());
    builder.register_handler("container.exec", shell_handler.clone());
    builder.register_handler("local_shell", shell_handler);

    builder.push_spec_with_parallel_support(create_list_mcp_resources_tool(), true);
    builder.push_spec_with_parallel_support(create_list_mcp_resource_templates_tool(), true);
    builder.push_spec_with_parallel_support(create_read_mcp_resource_tool(), true);
    builder.register_handler("list_mcp_resources", mcp_resource_handler.clone());
    builder.register_handler("list_mcp_resource_templates", mcp_resource_handler.clone());
    builder.register_handler("read_mcp_resource", mcp_resource_handler);

    builder.push_spec(PLAN_TOOL.clone());
    builder.register_handler("update_plan", plan_handler);

    if let Some(apply_patch_tool_type) = &config.apply_patch_tool_type {
        match apply_patch_tool_type {
            ApplyPatchToolType::Freeform => {
                builder.push_spec(create_apply_patch_freeform_tool());
            }
            ApplyPatchToolType::Function => {
                builder.push_spec(create_apply_patch_json_tool());
            }
        }
        builder.register_handler("apply_patch", apply_patch_handler);
    }

    if config
        .experimental_supported_tools
        .contains(&"grep_files".to_string())
    {
        let grep_files_handler = Arc::new(GrepFilesHandler);
        builder.push_spec_with_parallel_support(create_grep_files_tool(), true);
        builder.register_handler("grep_files", grep_files_handler);
    }

    if config
        .experimental_supported_tools
        .contains(&"read_file".to_string())
    {
        let read_file_handler = Arc::new(ReadFileHandler);
        builder.push_spec_with_parallel_support(create_read_file_tool(), true);
        builder.register_handler("read_file", read_file_handler);
    }

    if config
        .experimental_supported_tools
        .iter()
        .any(|tool| tool == "list_dir")
    {
        let list_dir_handler = Arc::new(ListDirHandler);
        builder.push_spec_with_parallel_support(create_list_dir_tool(), true);
        builder.register_handler("list_dir", list_dir_handler);
    }

    if config
        .experimental_supported_tools
        .contains(&"test_sync_tool".to_string())
    {
        let test_sync_handler = Arc::new(TestSyncHandler);
        builder.push_spec_with_parallel_support(create_test_sync_tool(), true);
        builder.register_handler("test_sync_tool", test_sync_handler);
    }

    if config.web_search_request {
        builder.push_spec(ToolSpec::WebSearch {});
    }

    if config.include_view_image_tool {
        builder.push_spec_with_parallel_support(create_view_image_tool(), true);
        builder.register_handler("view_image", view_image_handler);
    }

    if let Some(mcp_tools) = mcp_tools {
        let mut entries: Vec<(String, mcp_types::Tool)> = mcp_tools.into_iter().collect();
        entries.sort_by(|a, b| a.0.cmp(&b.0));

        for (name, tool) in entries.into_iter() {
            match mcp_tool_to_openai_tool(name.clone(), tool.clone()) {
                Ok(converted_tool) => {
                    builder.push_spec(ToolSpec::Function(converted_tool));
                    builder.register_handler(name, mcp_handler.clone());
                }
                Err(e) => {
                    tracing::error!("Failed to convert {name:?} MCP tool to OpenAI tool: {e:?}");
                }
            }
        }
    }

    builder
}

#[cfg(test)]
mod tests {
    use crate::client_common::tools::FreeformTool;
    use crate::model_family::find_family_for_model;
    use crate::tools::registry::ConfiguredToolSpec;
    use mcp_types::ToolInputSchema;
    use pretty_assertions::assert_eq;

    use super::*;

    fn tool_name(tool: &ToolSpec) -> &str {
        match tool {
            ToolSpec::Function(ResponsesApiTool { name, .. }) => name,
            ToolSpec::LocalShell {} => "local_shell",
            ToolSpec::WebSearch {} => "web_search",
            ToolSpec::Freeform(FreeformTool { name, .. }) => name,
        }
    }

    // Avoid order-based assertions; compare via set containment instead.
    fn assert_contains_tool_names(tools: &[ConfiguredToolSpec], expected_subset: &[&str]) {
        use std::collections::HashSet;
        let mut names = HashSet::new();
        let mut duplicates = Vec::new();
        for name in tools.iter().map(|t| tool_name(&t.spec)) {
            if !names.insert(name) {
                duplicates.push(name);
            }
        }
        assert!(
            duplicates.is_empty(),
            "duplicate tool entries detected: {duplicates:?}"
        );
        for expected in expected_subset {
            assert!(
                names.contains(expected),
                "expected tool {expected} to be present; had: {names:?}"
            );
        }
    }

    fn shell_tool_name(config: &ToolsConfig) -> Option<&'static str> {
        match config.shell_type {
            ConfigShellToolType::Default => Some("shell"),
            ConfigShellToolType::Local => Some("local_shell"),
            ConfigShellToolType::UnifiedExec => None,
        }
    }

    fn find_tool<'a>(
        tools: &'a [ConfiguredToolSpec],
        expected_name: &str,
    ) -> &'a ConfiguredToolSpec {
        tools
            .iter()
            .find(|tool| tool_name(&tool.spec) == expected_name)
            .unwrap_or_else(|| panic!("expected tool {expected_name}"))
    }

    fn strip_descriptions_schema(schema: &mut JsonSchema) {
        match schema {
            JsonSchema::Boolean { description }
            | JsonSchema::String { description }
            | JsonSchema::Number { description } => {
                *description = None;
            }
            JsonSchema::Array { items, description } => {
                strip_descriptions_schema(items);
                *description = None;
            }
            JsonSchema::Object {
                properties,
                required: _,
                additional_properties,
            } => {
                for v in properties.values_mut() {
                    strip_descriptions_schema(v);
                }
                if let Some(AdditionalProperties::Schema(s)) = additional_properties {
                    strip_descriptions_schema(s);
                }
            }
        }
    }

    fn strip_descriptions_tool(spec: &mut ToolSpec) {
        match spec {
            ToolSpec::Function(ResponsesApiTool { parameters, .. }) => {
                strip_descriptions_schema(parameters);
            }
            ToolSpec::Freeform(_) | ToolSpec::LocalShell {} | ToolSpec::WebSearch {} => {}
        }
    }

    #[test]
    fn test_full_toolset_specs_for_gpt5_codex_unified_exec_web_search() {
        let model_family = find_family_for_model("gpt-5-codex")
            .expect("gpt-5-codex should be a valid model family");
        let mut features = Features::with_defaults();
        features.enable(Feature::UnifiedExec);
        features.enable(Feature::WebSearchRequest);
        features.enable(Feature::ViewImageTool);
        let config = ToolsConfig::new(&ToolsConfigParams {
            model_family: &model_family,
            features: &features,
        });
        let (tools, _) = build_specs(&config, None).build();

        // Build actual map name -> spec
        use std::collections::BTreeMap;
        use std::collections::HashSet;
        let mut actual: BTreeMap<String, ToolSpec> = BTreeMap::new();
        let mut duplicate_names = Vec::new();
        for t in &tools {
            let name = tool_name(&t.spec).to_string();
            if actual.insert(name.clone(), t.spec.clone()).is_some() {
                duplicate_names.push(name);
            }
        }
        assert!(
            duplicate_names.is_empty(),
            "duplicate tool entries detected: {duplicate_names:?}"
        );

        // Build expected from the same helpers used by the builder.
        let mut expected: BTreeMap<String, ToolSpec> = BTreeMap::new();
        for spec in [
            create_exec_command_tool(),
            create_write_stdin_tool(),
            create_list_mcp_resources_tool(),
            create_list_mcp_resource_templates_tool(),
            create_read_mcp_resource_tool(),
            PLAN_TOOL.clone(),
            create_apply_patch_freeform_tool(),
            ToolSpec::WebSearch {},
            create_view_image_tool(),
        ] {
            expected.insert(tool_name(&spec).to_string(), spec);
        }

        // Exact name set match — this is the only test allowed to fail when tools change.
        let actual_names: HashSet<_> = actual.keys().cloned().collect();
        let expected_names: HashSet<_> = expected.keys().cloned().collect();
        assert_eq!(actual_names, expected_names, "tool name set mismatch");

        // Compare specs ignoring human-readable descriptions.
        for name in expected.keys() {
            let mut a = actual.get(name).expect("present").clone();
            let mut e = expected.get(name).expect("present").clone();
            strip_descriptions_tool(&mut a);
            strip_descriptions_tool(&mut e);
            assert_eq!(a, e, "spec mismatch for {name}");
        }
    }

    fn assert_model_tools(model_family: &str, features: &Features, expected_tools: &[&str]) {
        let model_family = find_family_for_model(model_family)
            .unwrap_or_else(|| panic!("{model_family} should be a valid model family"));
        let config = ToolsConfig::new(&ToolsConfigParams {
            model_family: &model_family,
            features,
        });
        let (tools, _) = build_specs(&config, Some(HashMap::new())).build();
        let tool_names = tools.iter().map(|t| t.spec.name()).collect::<Vec<_>>();
        assert_eq!(&tool_names, &expected_tools,);
    }

    #[test]
    fn test_build_specs_gpt5_codex_default() {
        assert_model_tools(
            "gpt-5-codex",
            &Features::with_defaults(),
            &[
                "shell",
                "list_mcp_resources",
                "list_mcp_resource_templates",
                "read_mcp_resource",
                "update_plan",
                "apply_patch",
                "view_image",
            ],
        );
    }

    #[test]
    fn test_build_specs_gpt5_codex_unified_exec_web_search() {
        assert_model_tools(
            "gpt-5-codex",
            Features::with_defaults()
                .enable(Feature::UnifiedExec)
                .enable(Feature::WebSearchRequest),
            &[
                "exec_command",
                "write_stdin",
                "list_mcp_resources",
                "list_mcp_resource_templates",
                "read_mcp_resource",
                "update_plan",
                "apply_patch",
                "web_search",
                "view_image",
            ],
        );
    }

    #[test]
    fn test_codex_mini_defaults() {
        assert_model_tools(
            "codex-mini-latest",
            &Features::with_defaults(),
            &[
                "local_shell",
                "list_mcp_resources",
                "list_mcp_resource_templates",
                "read_mcp_resource",
                "update_plan",
                "view_image",
            ],
        );
    }

    #[test]
    fn test_porcupine_defaults() {
        assert_model_tools(
            "porcupine",
            &Features::with_defaults(),
            &[
                "exec_command",
                "write_stdin",
                "list_mcp_resources",
                "list_mcp_resource_templates",
                "read_mcp_resource",
                "update_plan",
                "view_image",
            ],
        );
    }

    #[test]
    fn test_codex_mini_unified_exec_web_search() {
        assert_model_tools(
            "codex-mini-latest",
            Features::with_defaults()
                .enable(Feature::UnifiedExec)
                .enable(Feature::WebSearchRequest),
            &[
                "exec_command",
                "write_stdin",
                "list_mcp_resources",
                "list_mcp_resource_templates",
                "read_mcp_resource",
                "update_plan",
                "web_search",
                "view_image",
            ],
        );
    }

    #[test]
    fn test_build_specs_default_shell_present() {
        let model_family = find_family_for_model("o3").expect("o3 should be a valid model family");
        let mut features = Features::with_defaults();
        features.enable(Feature::WebSearchRequest);
        features.enable(Feature::UnifiedExec);
        let config = ToolsConfig::new(&ToolsConfigParams {
            model_family: &model_family,
            features: &features,
        });
        let (tools, _) = build_specs(&config, Some(HashMap::new())).build();

        // Only check the shell variant and a couple of core tools.
        let mut subset = vec!["exec_command", "write_stdin", "update_plan"];
        if let Some(shell_tool) = shell_tool_name(&config) {
            subset.push(shell_tool);
        }
        assert_contains_tool_names(&tools, &subset);
    }

    #[test]
    #[ignore]
    fn test_parallel_support_flags() {
        let model_family = find_family_for_model("gpt-5-codex")
            .expect("codex-mini-latest should be a valid model family");
        let mut features = Features::with_defaults();
        features.disable(Feature::ViewImageTool);
        features.enable(Feature::UnifiedExec);
        let config = ToolsConfig::new(&ToolsConfigParams {
            model_family: &model_family,
            features: &features,
        });
        let (tools, _) = build_specs(&config, None).build();

        assert!(!find_tool(&tools, "exec_command").supports_parallel_tool_calls);
        assert!(!find_tool(&tools, "write_stdin").supports_parallel_tool_calls);
        assert!(find_tool(&tools, "grep_files").supports_parallel_tool_calls);
        assert!(find_tool(&tools, "list_dir").supports_parallel_tool_calls);
        assert!(find_tool(&tools, "read_file").supports_parallel_tool_calls);
    }

    #[test]
    fn test_test_model_family_includes_sync_tool() {
        let model_family = find_family_for_model("test-gpt-5-codex")
            .expect("test-gpt-5-codex should be a valid model family");
        let mut features = Features::with_defaults();
        features.disable(Feature::ViewImageTool);
        let config = ToolsConfig::new(&ToolsConfigParams {
            model_family: &model_family,
            features: &features,
        });
        let (tools, _) = build_specs(&config, None).build();

        assert!(
            tools
                .iter()
                .any(|tool| tool_name(&tool.spec) == "test_sync_tool")
        );
        assert!(
            tools
                .iter()
                .any(|tool| tool_name(&tool.spec) == "read_file")
        );
        assert!(
            tools
                .iter()
                .any(|tool| tool_name(&tool.spec) == "grep_files")
        );
        assert!(tools.iter().any(|tool| tool_name(&tool.spec) == "list_dir"));
    }

    #[test]
    fn test_build_specs_mcp_tools_converted() {
        let model_family = find_family_for_model("o3").expect("o3 should be a valid model family");
        let mut features = Features::with_defaults();
        features.enable(Feature::UnifiedExec);
        features.enable(Feature::WebSearchRequest);
        let config = ToolsConfig::new(&ToolsConfigParams {
            model_family: &model_family,
            features: &features,
        });
        let (tools, _) = build_specs(
            &config,
            Some(HashMap::from([(
                "test_server/do_something_cool".to_string(),
                mcp_types::Tool {
                    name: "do_something_cool".to_string(),
                    input_schema: ToolInputSchema {
                        properties: Some(serde_json::json!({
                            "string_argument": {
                                "type": "string",
                            },
                            "number_argument": {
                                "type": "number",
                            },
                            "object_argument": {
                                "type": "object",
                                "properties": {
                                    "string_property": { "type": "string" },
                                    "number_property": { "type": "number" },
                                },
                                "required": [
                                    "string_property",
                                    "number_property",
                                ],
                                "additionalProperties": Some(false),
                            },
                        })),
                        required: None,
                        r#type: "object".to_string(),
                    },
                    output_schema: None,
                    title: None,
                    annotations: None,
                    description: Some("Do something cool".to_string()),
                },
            )])),
        )
        .build();

        let tool = find_tool(&tools, "test_server/do_something_cool");
        assert_eq!(
            &tool.spec,
            &ToolSpec::Function(ResponsesApiTool {
                name: "test_server/do_something_cool".to_string(),
                parameters: JsonSchema::Object {
                    properties: BTreeMap::from([
                        (
                            "string_argument".to_string(),
                            JsonSchema::String { description: None }
                        ),
                        (
                            "number_argument".to_string(),
                            JsonSchema::Number { description: None }
                        ),
                        (
                            "object_argument".to_string(),
                            JsonSchema::Object {
                                properties: BTreeMap::from([
                                    (
                                        "string_property".to_string(),
                                        JsonSchema::String { description: None }
                                    ),
                                    (
                                        "number_property".to_string(),
                                        JsonSchema::Number { description: None }
                                    ),
                                ]),
                                required: Some(vec![
                                    "string_property".to_string(),
                                    "number_property".to_string(),
                                ]),
                                additional_properties: Some(false.into()),
                            },
                        ),
                    ]),
                    required: None,
                    additional_properties: None,
                },
                description: "Do something cool".to_string(),
                strict: false,
            })
        );
    }

    #[test]
    fn test_build_specs_mcp_tools_sorted_by_name() {
        let model_family = find_family_for_model("o3").expect("o3 should be a valid model family");
        let mut features = Features::with_defaults();
        features.enable(Feature::UnifiedExec);
        let config = ToolsConfig::new(&ToolsConfigParams {
            model_family: &model_family,
            features: &features,
        });

        // Intentionally construct a map with keys that would sort alphabetically.
        let tools_map: HashMap<String, mcp_types::Tool> = HashMap::from([
            (
                "test_server/do".to_string(),
                mcp_types::Tool {
                    name: "a".to_string(),
                    input_schema: ToolInputSchema {
                        properties: Some(serde_json::json!({})),
                        required: None,
                        r#type: "object".to_string(),
                    },
                    output_schema: None,
                    title: None,
                    annotations: None,
                    description: Some("a".to_string()),
                },
            ),
            (
                "test_server/something".to_string(),
                mcp_types::Tool {
                    name: "b".to_string(),
                    input_schema: ToolInputSchema {
                        properties: Some(serde_json::json!({})),
                        required: None,
                        r#type: "object".to_string(),
                    },
                    output_schema: None,
                    title: None,
                    annotations: None,
                    description: Some("b".to_string()),
                },
            ),
            (
                "test_server/cool".to_string(),
                mcp_types::Tool {
                    name: "c".to_string(),
                    input_schema: ToolInputSchema {
                        properties: Some(serde_json::json!({})),
                        required: None,
                        r#type: "object".to_string(),
                    },
                    output_schema: None,
                    title: None,
                    annotations: None,
                    description: Some("c".to_string()),
                },
            ),
        ]);

        let (tools, _) = build_specs(&config, Some(tools_map)).build();

        // Only assert that the MCP tools themselves are sorted by fully-qualified name.
        let mcp_names: Vec<_> = tools
            .iter()
            .map(|t| tool_name(&t.spec).to_string())
            .filter(|n| n.starts_with("test_server/"))
            .collect();
        let expected = vec![
            "test_server/cool".to_string(),
            "test_server/do".to_string(),
            "test_server/something".to_string(),
        ];
        assert_eq!(mcp_names, expected);
    }

    #[test]
    fn test_mcp_tool_property_missing_type_defaults_to_string() {
        let model_family = find_family_for_model("gpt-5-codex")
            .expect("gpt-5-codex should be a valid model family");
        let mut features = Features::with_defaults();
        features.enable(Feature::UnifiedExec);
        features.enable(Feature::WebSearchRequest);
        let config = ToolsConfig::new(&ToolsConfigParams {
            model_family: &model_family,
            features: &features,
        });

        let (tools, _) = build_specs(
            &config,
            Some(HashMap::from([(
                "dash/search".to_string(),
                mcp_types::Tool {
                    name: "search".to_string(),
                    input_schema: ToolInputSchema {
                        properties: Some(serde_json::json!({
                            "query": {
                                "description": "search query"
                            }
                        })),
                        required: None,
                        r#type: "object".to_string(),
                    },
                    output_schema: None,
                    title: None,
                    annotations: None,
                    description: Some("Search docs".to_string()),
                },
            )])),
        )
        .build();

        let tool = find_tool(&tools, "dash/search");
        assert_eq!(
            tool.spec,
            ToolSpec::Function(ResponsesApiTool {
                name: "dash/search".to_string(),
                parameters: JsonSchema::Object {
                    properties: BTreeMap::from([(
                        "query".to_string(),
                        JsonSchema::String {
                            description: Some("search query".to_string())
                        }
                    )]),
                    required: None,
                    additional_properties: None,
                },
                description: "Search docs".to_string(),
                strict: false,
            })
        );
    }

    #[test]
    fn test_mcp_tool_integer_normalized_to_number() {
        let model_family = find_family_for_model("gpt-5-codex")
            .expect("gpt-5-codex should be a valid model family");
        let mut features = Features::with_defaults();
        features.enable(Feature::UnifiedExec);
        features.enable(Feature::WebSearchRequest);
        let config = ToolsConfig::new(&ToolsConfigParams {
            model_family: &model_family,
            features: &features,
        });

        let (tools, _) = build_specs(
            &config,
            Some(HashMap::from([(
                "dash/paginate".to_string(),
                mcp_types::Tool {
                    name: "paginate".to_string(),
                    input_schema: ToolInputSchema {
                        properties: Some(serde_json::json!({
                            "page": { "type": "integer" }
                        })),
                        required: None,
                        r#type: "object".to_string(),
                    },
                    output_schema: None,
                    title: None,
                    annotations: None,
                    description: Some("Pagination".to_string()),
                },
            )])),
        )
        .build();

        let tool = find_tool(&tools, "dash/paginate");
        assert_eq!(
            tool.spec,
            ToolSpec::Function(ResponsesApiTool {
                name: "dash/paginate".to_string(),
                parameters: JsonSchema::Object {
                    properties: BTreeMap::from([(
                        "page".to_string(),
                        JsonSchema::Number { description: None }
                    )]),
                    required: None,
                    additional_properties: None,
                },
                description: "Pagination".to_string(),
                strict: false,
            })
        );
    }

    #[test]
    fn test_mcp_tool_array_without_items_gets_default_string_items() {
        let model_family = find_family_for_model("gpt-5-codex")
            .expect("gpt-5-codex should be a valid model family");
        let mut features = Features::with_defaults();
        features.enable(Feature::UnifiedExec);
        features.enable(Feature::WebSearchRequest);
        features.enable(Feature::ApplyPatchFreeform);
        let config = ToolsConfig::new(&ToolsConfigParams {
            model_family: &model_family,
            features: &features,
        });

        let (tools, _) = build_specs(
            &config,
            Some(HashMap::from([(
                "dash/tags".to_string(),
                mcp_types::Tool {
                    name: "tags".to_string(),
                    input_schema: ToolInputSchema {
                        properties: Some(serde_json::json!({
                            "tags": { "type": "array" }
                        })),
                        required: None,
                        r#type: "object".to_string(),
                    },
                    output_schema: None,
                    title: None,
                    annotations: None,
                    description: Some("Tags".to_string()),
                },
            )])),
        )
        .build();

        let tool = find_tool(&tools, "dash/tags");
        assert_eq!(
            tool.spec,
            ToolSpec::Function(ResponsesApiTool {
                name: "dash/tags".to_string(),
                parameters: JsonSchema::Object {
                    properties: BTreeMap::from([(
                        "tags".to_string(),
                        JsonSchema::Array {
                            items: Box::new(JsonSchema::String { description: None }),
                            description: None
                        }
                    )]),
                    required: None,
                    additional_properties: None,
                },
                description: "Tags".to_string(),
                strict: false,
            })
        );
    }

    #[test]
    fn test_mcp_tool_anyof_defaults_to_string() {
        let model_family = find_family_for_model("gpt-5-codex")
            .expect("gpt-5-codex should be a valid model family");
        let mut features = Features::with_defaults();
        features.enable(Feature::UnifiedExec);
        features.enable(Feature::WebSearchRequest);
        let config = ToolsConfig::new(&ToolsConfigParams {
            model_family: &model_family,
            features: &features,
        });

        let (tools, _) = build_specs(
            &config,
            Some(HashMap::from([(
                "dash/value".to_string(),
                mcp_types::Tool {
                    name: "value".to_string(),
                    input_schema: ToolInputSchema {
                        properties: Some(serde_json::json!({
                            "value": { "anyOf": [ { "type": "string" }, { "type": "number" } ] }
                        })),
                        required: None,
                        r#type: "object".to_string(),
                    },
                    output_schema: None,
                    title: None,
                    annotations: None,
                    description: Some("AnyOf Value".to_string()),
                },
            )])),
        )
        .build();

        let tool = find_tool(&tools, "dash/value");
        assert_eq!(
            tool.spec,
            ToolSpec::Function(ResponsesApiTool {
                name: "dash/value".to_string(),
                parameters: JsonSchema::Object {
                    properties: BTreeMap::from([(
                        "value".to_string(),
                        JsonSchema::String { description: None }
                    )]),
                    required: None,
                    additional_properties: None,
                },
                description: "AnyOf Value".to_string(),
                strict: false,
            })
        );
    }

    #[test]
    fn test_shell_tool() {
        let tool = super::create_shell_tool();
        let ToolSpec::Function(ResponsesApiTool {
            description, name, ..
        }) = &tool
        else {
            panic!("expected function tool");
        };
        assert_eq!(name, "shell");

        let expected = "Runs a shell command and returns its output.";
        assert_eq!(description, expected);
    }

    #[test]
    fn test_get_openai_tools_mcp_tools_with_additional_properties_schema() {
        let model_family = find_family_for_model("gpt-5-codex")
            .expect("gpt-5-codex should be a valid model family");
        let mut features = Features::with_defaults();
        features.enable(Feature::UnifiedExec);
        features.enable(Feature::WebSearchRequest);
        let config = ToolsConfig::new(&ToolsConfigParams {
            model_family: &model_family,
            features: &features,
        });
        let (tools, _) = build_specs(
            &config,
            Some(HashMap::from([(
                "test_server/do_something_cool".to_string(),
                mcp_types::Tool {
                    name: "do_something_cool".to_string(),
                    input_schema: ToolInputSchema {
                        properties: Some(serde_json::json!({
                            "string_argument": {
                                "type": "string",
                            },
                            "number_argument": {
                                "type": "number",
                            },
                            "object_argument": {
                                "type": "object",
                                "properties": {
                                    "string_property": { "type": "string" },
                                    "number_property": { "type": "number" },
                                },
                                "required": [
                                    "string_property",
                                    "number_property",
                                ],
                                "additionalProperties": {
                                    "type": "object",
                                    "properties": {
                                        "addtl_prop": { "type": "string" },
                                    },
                                    "required": [
                                        "addtl_prop",
                                    ],
                                    "additionalProperties": false,
                                },
                            },
                        })),
                        required: None,
                        r#type: "object".to_string(),
                    },
                    output_schema: None,
                    title: None,
                    annotations: None,
                    description: Some("Do something cool".to_string()),
                },
            )])),
        )
        .build();

        let tool = find_tool(&tools, "test_server/do_something_cool");
        assert_eq!(
            tool.spec,
            ToolSpec::Function(ResponsesApiTool {
                name: "test_server/do_something_cool".to_string(),
                parameters: JsonSchema::Object {
                    properties: BTreeMap::from([
                        (
                            "string_argument".to_string(),
                            JsonSchema::String { description: None }
                        ),
                        (
                            "number_argument".to_string(),
                            JsonSchema::Number { description: None }
                        ),
                        (
                            "object_argument".to_string(),
                            JsonSchema::Object {
                                properties: BTreeMap::from([
                                    (
                                        "string_property".to_string(),
                                        JsonSchema::String { description: None }
                                    ),
                                    (
                                        "number_property".to_string(),
                                        JsonSchema::Number { description: None }
                                    ),
                                ]),
                                required: Some(vec![
                                    "string_property".to_string(),
                                    "number_property".to_string(),
                                ]),
                                additional_properties: Some(
                                    JsonSchema::Object {
                                        properties: BTreeMap::from([(
                                            "addtl_prop".to_string(),
                                            JsonSchema::String { description: None }
                                        ),]),
                                        required: Some(vec!["addtl_prop".to_string(),]),
                                        additional_properties: Some(false.into()),
                                    }
                                    .into()
                                ),
                            },
                        ),
                    ]),
                    required: None,
                    additional_properties: None,
                },
                description: "Do something cool".to_string(),
                strict: false,
            })
        );
    }
}<|MERGE_RESOLUTION|>--- conflicted
+++ resolved
@@ -156,7 +156,8 @@
         "yield_time_ms".to_string(),
         JsonSchema::Number {
             description: Some(
-                "How long to wait (in milliseconds) for output before yielding.".to_string(),
+                "Maximum time in milliseconds to wait for output after writing the input (default: 1000)."
+                    .to_string(),
             ),
         },
     );
@@ -209,12 +210,7 @@
         "max_output_tokens".to_string(),
         JsonSchema::Number {
             description: Some(
-<<<<<<< HEAD
-                "Maximum time in milliseconds to wait for output after writing the input (default: 1000)."
-                    .to_string(),
-=======
                 "Maximum number of tokens to return. Excess output will be truncated.".to_string(),
->>>>>>> 183fc8e0
             ),
         },
     );
