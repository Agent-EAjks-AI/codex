use crate::client_common::tools::ResponsesApiTool;
use crate::client_common::tools::ToolSpec;
use crate::model_family::ModelFamily;
use crate::tools::handlers::PLAN_TOOL;
use crate::tools::handlers::apply_patch::ApplyPatchToolType;
use crate::tools::handlers::apply_patch::create_apply_patch_freeform_tool;
use crate::tools::handlers::apply_patch::create_apply_patch_json_tool;
use crate::tools::registry::ToolRegistryBuilder;
use serde::Deserialize;
use serde::Serialize;
use serde_json::Value as JsonValue;
use serde_json::json;
use std::collections::BTreeMap;
use std::collections::HashMap;

#[derive(Debug, Clone)]
pub enum ConfigShellToolType {
    Default,
    Local,
    Streamable,
}

#[derive(Debug, Clone)]
pub(crate) struct ToolsConfig {
    pub shell_type: ConfigShellToolType,
    pub plan_tool: bool,
    pub apply_patch_tool_type: Option<ApplyPatchToolType>,
    pub web_search_request: bool,
    pub include_view_image_tool: bool,
    pub experimental_unified_exec_tool: bool,
    pub experimental_supported_tools: Vec<String>,
}

pub(crate) struct ToolsConfigParams<'a> {
    pub(crate) model_family: &'a ModelFamily,
    pub(crate) include_plan_tool: bool,
    pub(crate) include_apply_patch_tool: bool,
    pub(crate) include_web_search_request: bool,
    pub(crate) use_streamable_shell_tool: bool,
    pub(crate) include_view_image_tool: bool,
    pub(crate) experimental_unified_exec_tool: bool,
}

impl ToolsConfig {
    pub fn new(params: &ToolsConfigParams) -> Self {
        let ToolsConfigParams {
            model_family,
            include_plan_tool,
            include_apply_patch_tool,
            include_web_search_request,
            use_streamable_shell_tool,
            include_view_image_tool,
            experimental_unified_exec_tool,
        } = params;
        let shell_type = if *use_streamable_shell_tool {
            ConfigShellToolType::Streamable
        } else if model_family.uses_local_shell_tool {
            ConfigShellToolType::Local
        } else {
            ConfigShellToolType::Default
        };

        let apply_patch_tool_type = match model_family.apply_patch_tool_type {
            Some(ApplyPatchToolType::Freeform) => Some(ApplyPatchToolType::Freeform),
            Some(ApplyPatchToolType::Function) => Some(ApplyPatchToolType::Function),
            None => {
                if *include_apply_patch_tool {
                    Some(ApplyPatchToolType::Freeform)
                } else {
                    None
                }
            }
        };

        Self {
            shell_type,
            plan_tool: *include_plan_tool,
            apply_patch_tool_type,
            web_search_request: *include_web_search_request,
            include_view_image_tool: *include_view_image_tool,
            experimental_unified_exec_tool: *experimental_unified_exec_tool,
            experimental_supported_tools: model_family.experimental_supported_tools.clone(),
        }
    }
}

/// Generic JSON‑Schema subset needed for our tool definitions
#[derive(Debug, Clone, Serialize, Deserialize, PartialEq)]
#[serde(tag = "type", rename_all = "lowercase")]
pub(crate) enum JsonSchema {
    Boolean {
        #[serde(skip_serializing_if = "Option::is_none")]
        description: Option<String>,
    },
    String {
        #[serde(skip_serializing_if = "Option::is_none")]
        description: Option<String>,
    },
    /// MCP schema allows "number" | "integer" for Number
    #[serde(alias = "integer")]
    Number {
        #[serde(skip_serializing_if = "Option::is_none")]
        description: Option<String>,
    },
    Array {
        items: Box<JsonSchema>,

        #[serde(skip_serializing_if = "Option::is_none")]
        description: Option<String>,
    },
    Object {
        properties: BTreeMap<String, JsonSchema>,
        #[serde(skip_serializing_if = "Option::is_none")]
        required: Option<Vec<String>>,
        #[serde(
            rename = "additionalProperties",
            skip_serializing_if = "Option::is_none"
        )]
        additional_properties: Option<AdditionalProperties>,
    },
}

/// Whether additional properties are allowed, and if so, any required schema
#[derive(Debug, Clone, Serialize, Deserialize, PartialEq)]
#[serde(untagged)]
pub(crate) enum AdditionalProperties {
    Boolean(bool),
    Schema(Box<JsonSchema>),
}

impl From<bool> for AdditionalProperties {
    fn from(b: bool) -> Self {
        Self::Boolean(b)
    }
}

impl From<JsonSchema> for AdditionalProperties {
    fn from(s: JsonSchema) -> Self {
        Self::Schema(Box::new(s))
    }
}

fn create_unified_exec_tool() -> ToolSpec {
    let mut properties = BTreeMap::new();
    properties.insert(
        "input".to_string(),
        JsonSchema::Array {
            items: Box::new(JsonSchema::String { description: None }),
            description: Some(
                "When no session_id is provided, treat the array as the command and arguments \
                 to launch. When session_id is set, concatenate the strings (in order) and write \
                 them to the session's stdin."
                    .to_string(),
            ),
        },
    );
    properties.insert(
        "session_id".to_string(),
        JsonSchema::String {
            description: Some(
                "Identifier for an existing interactive session. If omitted, a new command \
                 is spawned."
                    .to_string(),
            ),
        },
    );
    properties.insert(
        "timeout_ms".to_string(),
        JsonSchema::Number {
            description: Some(
                "Maximum time in milliseconds to wait for output after writing the input."
                    .to_string(),
            ),
        },
    );

    ToolSpec::Function(ResponsesApiTool {
        name: "unified_exec".to_string(),
        description:
            "Runs a command in a PTY. Provide a session_id to reuse an existing interactive session.".to_string(),
        strict: false,
        parameters: JsonSchema::Object {
            properties,
            required: Some(vec!["input".to_string()]),
            additional_properties: Some(false.into()),
        },
    })
}

fn create_shell_tool() -> ToolSpec {
    let mut properties = BTreeMap::new();
    properties.insert(
        "command".to_string(),
        JsonSchema::Array {
            items: Box::new(JsonSchema::String { description: None }),
            description: Some("The command to execute".to_string()),
        },
    );
    properties.insert(
        "workdir".to_string(),
        JsonSchema::String {
            description: Some("The working directory to execute the command in".to_string()),
        },
    );
    properties.insert(
        "timeout_ms".to_string(),
        JsonSchema::Number {
            description: Some("The timeout for the command in milliseconds".to_string()),
        },
    );

    properties.insert(
        "with_escalated_permissions".to_string(),
        JsonSchema::Boolean {
            description: Some("Whether to request escalated permissions. Set to true if command needs to be run without sandbox restrictions".to_string()),
        },
    );
    properties.insert(
        "justification".to_string(),
        JsonSchema::String {
            description: Some("Only set if with_escalated_permissions is true. 1-sentence explanation of why we want to run this command.".to_string()),
        },
    );

    ToolSpec::Function(ResponsesApiTool {
        name: "shell".to_string(),
        description: "Runs a shell command and returns its output.".to_string(),
        strict: false,
        parameters: JsonSchema::Object {
            properties,
            required: Some(vec!["command".to_string()]),
            additional_properties: Some(false.into()),
        },
    })
}

fn create_view_image_tool() -> ToolSpec {
    // Support only local filesystem path.
    let mut properties = BTreeMap::new();
    properties.insert(
        "path".to_string(),
        JsonSchema::String {
            description: Some("Local filesystem path to an image file".to_string()),
        },
    );

    ToolSpec::Function(ResponsesApiTool {
        name: "view_image".to_string(),
        description:
            "Attach a local image (by filesystem path) to the conversation context for this turn."
                .to_string(),
        strict: false,
        parameters: JsonSchema::Object {
            properties,
            required: Some(vec!["path".to_string()]),
            additional_properties: Some(false.into()),
        },
    })
}

fn create_test_sync_tool() -> ToolSpec {
    let mut properties = BTreeMap::new();
    properties.insert(
        "sleep_before_ms".to_string(),
        JsonSchema::Number {
            description: Some("Optional delay in milliseconds before any other action".to_string()),
        },
    );
    properties.insert(
        "sleep_after_ms".to_string(),
        JsonSchema::Number {
            description: Some(
                "Optional delay in milliseconds after completing the barrier".to_string(),
            ),
        },
    );

    let mut barrier_properties = BTreeMap::new();
    barrier_properties.insert(
        "id".to_string(),
        JsonSchema::String {
            description: Some(
                "Identifier shared by concurrent calls that should rendezvous".to_string(),
            ),
        },
    );
    barrier_properties.insert(
        "participants".to_string(),
        JsonSchema::Number {
            description: Some(
                "Number of tool calls that must arrive before the barrier opens".to_string(),
            ),
        },
    );
    barrier_properties.insert(
        "timeout_ms".to_string(),
        JsonSchema::Number {
            description: Some("Maximum time in milliseconds to wait at the barrier".to_string()),
        },
    );

    properties.insert(
        "barrier".to_string(),
        JsonSchema::Object {
            properties: barrier_properties,
            required: Some(vec!["id".to_string(), "participants".to_string()]),
            additional_properties: Some(false.into()),
        },
    );

    ToolSpec::Function(ResponsesApiTool {
        name: "test_sync_tool".to_string(),
        description: "Internal synchronization helper used by Codex integration tests.".to_string(),
        strict: false,
        parameters: JsonSchema::Object {
            properties,
            required: None,
            additional_properties: Some(false.into()),
        },
    })
}

fn create_read_file_tool() -> ToolSpec {
    let mut properties = BTreeMap::new();
    properties.insert(
        "file_path".to_string(),
        JsonSchema::String {
            description: Some("Absolute path to the file".to_string()),
        },
    );
    properties.insert(
        "offset".to_string(),
        JsonSchema::Number {
            description: Some(
                "The line number to start reading from. Must be 1 or greater.".to_string(),
            ),
        },
    );
    properties.insert(
        "limit".to_string(),
        JsonSchema::Number {
            description: Some("The maximum number of lines to return.".to_string()),
        },
    );

    ToolSpec::Function(ResponsesApiTool {
        name: "read_file".to_string(),
        description:
            "Reads a local file with 1-indexed line numbers and returns up to the requested number of lines."
                .to_string(),
        strict: false,
        parameters: JsonSchema::Object {
            properties,
            required: Some(vec!["file_path".to_string()]),
            additional_properties: Some(false.into()),
        },
    })
}
/// TODO(dylan): deprecate once we get rid of json tool
#[derive(Serialize, Deserialize)]
pub(crate) struct ApplyPatchToolArgs {
    pub(crate) input: String,
}

/// Returns JSON values that are compatible with Function Calling in the
/// Responses API:
/// https://platform.openai.com/docs/guides/function-calling?api-mode=responses
pub fn create_tools_json_for_responses_api(
    tools: &[ToolSpec],
) -> crate::error::Result<Vec<serde_json::Value>> {
    let mut tools_json = Vec::new();

    for tool in tools {
        let json = serde_json::to_value(tool)?;
        tools_json.push(json);
    }

    Ok(tools_json)
}
/// Returns JSON values that are compatible with Function Calling in the
/// Chat Completions API:
/// https://platform.openai.com/docs/guides/function-calling?api-mode=chat
pub(crate) fn create_tools_json_for_chat_completions_api(
    tools: &[ToolSpec],
) -> crate::error::Result<Vec<serde_json::Value>> {
    // We start with the JSON for the Responses API and than rewrite it to match
    // the chat completions tool call format.
    let responses_api_tools_json = create_tools_json_for_responses_api(tools)?;
    let tools_json = responses_api_tools_json
        .into_iter()
        .filter_map(|mut tool| {
            if tool.get("type") != Some(&serde_json::Value::String("function".to_string())) {
                return None;
            }

            if let Some(map) = tool.as_object_mut() {
                // Remove "type" field as it is not needed in chat completions.
                map.remove("type");
                Some(json!({
                    "type": "function",
                    "function": map,
                }))
            } else {
                None
            }
        })
        .collect::<Vec<serde_json::Value>>();
    Ok(tools_json)
}

pub(crate) fn mcp_tool_to_openai_tool(
    fully_qualified_name: String,
    tool: mcp_types::Tool,
) -> Result<ResponsesApiTool, serde_json::Error> {
    let mcp_types::Tool {
        description,
        mut input_schema,
        ..
    } = tool;

    // OpenAI models mandate the "properties" field in the schema. The Agents
    // SDK fixed this by inserting an empty object for "properties" if it is not
    // already present https://github.com/openai/openai-agents-python/issues/449
    // so here we do the same.
    if input_schema.properties.is_none() {
        input_schema.properties = Some(serde_json::Value::Object(serde_json::Map::new()));
    }

    // Serialize to a raw JSON value so we can sanitize schemas coming from MCP
    // servers. Some servers omit the top-level or nested `type` in JSON
    // Schemas (e.g. using enum/anyOf), or use unsupported variants like
    // `integer`. Our internal JsonSchema is a small subset and requires
    // `type`, so we coerce/sanitize here for compatibility.
    let mut serialized_input_schema = serde_json::to_value(input_schema)?;
    sanitize_json_schema(&mut serialized_input_schema);
    let input_schema = serde_json::from_value::<JsonSchema>(serialized_input_schema)?;

    Ok(ResponsesApiTool {
        name: fully_qualified_name,
        description: description.unwrap_or_default(),
        strict: false,
        parameters: input_schema,
    })
}

/// Sanitize a JSON Schema (as serde_json::Value) so it can fit our limited
/// JsonSchema enum. This function:
/// - Ensures every schema object has a "type". If missing, infers it from
///   common keywords (properties => object, items => array, enum/const/format => string)
///   and otherwise defaults to "string".
/// - Fills required child fields (e.g. array items, object properties) with
///   permissive defaults when absent.
fn sanitize_json_schema(value: &mut JsonValue) {
    match value {
        JsonValue::Bool(_) => {
            // JSON Schema boolean form: true/false. Coerce to an accept-all string.
            *value = json!({ "type": "string" });
        }
        JsonValue::Array(arr) => {
            for v in arr.iter_mut() {
                sanitize_json_schema(v);
            }
        }
        JsonValue::Object(map) => {
            // First, recursively sanitize known nested schema holders
            if let Some(props) = map.get_mut("properties")
                && let Some(props_map) = props.as_object_mut()
            {
                for (_k, v) in props_map.iter_mut() {
                    sanitize_json_schema(v);
                }
            }
            if let Some(items) = map.get_mut("items") {
                sanitize_json_schema(items);
            }
            // Some schemas use oneOf/anyOf/allOf - sanitize their entries
            for combiner in ["oneOf", "anyOf", "allOf", "prefixItems"] {
                if let Some(v) = map.get_mut(combiner) {
                    sanitize_json_schema(v);
                }
            }

            // Normalize/ensure type
            let mut ty = map.get("type").and_then(|v| v.as_str()).map(str::to_string);

            // If type is an array (union), pick first supported; else leave to inference
            if ty.is_none()
                && let Some(JsonValue::Array(types)) = map.get("type")
            {
                for t in types {
                    if let Some(tt) = t.as_str()
                        && matches!(
                            tt,
                            "object" | "array" | "string" | "number" | "integer" | "boolean"
                        )
                    {
                        ty = Some(tt.to_string());
                        break;
                    }
                }
            }

            // Infer type if still missing
            if ty.is_none() {
                if map.contains_key("properties")
                    || map.contains_key("required")
                    || map.contains_key("additionalProperties")
                {
                    ty = Some("object".to_string());
                } else if map.contains_key("items") || map.contains_key("prefixItems") {
                    ty = Some("array".to_string());
                } else if map.contains_key("enum")
                    || map.contains_key("const")
                    || map.contains_key("format")
                {
                    ty = Some("string".to_string());
                } else if map.contains_key("minimum")
                    || map.contains_key("maximum")
                    || map.contains_key("exclusiveMinimum")
                    || map.contains_key("exclusiveMaximum")
                    || map.contains_key("multipleOf")
                {
                    ty = Some("number".to_string());
                }
            }
            // If we still couldn't infer, default to string
            let ty = ty.unwrap_or_else(|| "string".to_string());
            map.insert("type".to_string(), JsonValue::String(ty.to_string()));

            // Ensure object schemas have properties map
            if ty == "object" {
                if !map.contains_key("properties") {
                    map.insert(
                        "properties".to_string(),
                        JsonValue::Object(serde_json::Map::new()),
                    );
                }
                // If additionalProperties is an object schema, sanitize it too.
                // Leave booleans as-is, since JSON Schema allows boolean here.
                if let Some(ap) = map.get_mut("additionalProperties") {
                    let is_bool = matches!(ap, JsonValue::Bool(_));
                    if !is_bool {
                        sanitize_json_schema(ap);
                    }
                }
            }

            // Ensure array schemas have items
            if ty == "array" && !map.contains_key("items") {
                map.insert("items".to_string(), json!({ "type": "string" }));
            }
        }
        _ => {}
    }
}

/// Builds the tool registry builder while collecting tool specs for later serialization.
pub(crate) fn build_specs(
    config: &ToolsConfig,
    mcp_tools: Option<HashMap<String, mcp_types::Tool>>,
) -> ToolRegistryBuilder {
    use crate::exec_command::EXEC_COMMAND_TOOL_NAME;
    use crate::exec_command::WRITE_STDIN_TOOL_NAME;
    use crate::exec_command::create_exec_command_tool_for_responses_api;
    use crate::exec_command::create_write_stdin_tool_for_responses_api;
    use crate::tools::handlers::ApplyPatchHandler;
    use crate::tools::handlers::ExecStreamHandler;
    use crate::tools::handlers::McpHandler;
    use crate::tools::handlers::PlanHandler;
    use crate::tools::handlers::ReadFileHandler;
    use crate::tools::handlers::ShellHandler;
    use crate::tools::handlers::TestSyncHandler;
    use crate::tools::handlers::UnifiedExecHandler;
    use crate::tools::handlers::ViewImageHandler;
    use std::sync::Arc;

    let mut builder = ToolRegistryBuilder::new();

    let shell_handler = Arc::new(ShellHandler);
    let exec_stream_handler = Arc::new(ExecStreamHandler);
    let unified_exec_handler = Arc::new(UnifiedExecHandler);
    let plan_handler = Arc::new(PlanHandler);
    let apply_patch_handler = Arc::new(ApplyPatchHandler);
    let view_image_handler = Arc::new(ViewImageHandler);
    let mcp_handler = Arc::new(McpHandler);

    if config.experimental_unified_exec_tool {
        builder.push_spec(create_unified_exec_tool());
        builder.register_handler("unified_exec", unified_exec_handler);
    } else {
        match &config.shell_type {
            ConfigShellToolType::Default => {
                builder.push_spec(create_shell_tool());
            }
            ConfigShellToolType::Local => {
                builder.push_spec(ToolSpec::LocalShell {});
            }
            ConfigShellToolType::Streamable => {
                builder.push_spec(ToolSpec::Function(
                    create_exec_command_tool_for_responses_api(),
                ));
                builder.push_spec(ToolSpec::Function(
                    create_write_stdin_tool_for_responses_api(),
                ));
                builder.register_handler(EXEC_COMMAND_TOOL_NAME, exec_stream_handler.clone());
                builder.register_handler(WRITE_STDIN_TOOL_NAME, exec_stream_handler);
            }
        }
    }

    // Always register shell aliases so older prompts remain compatible.
    builder.register_handler("shell", shell_handler.clone());
    builder.register_handler("container.exec", shell_handler.clone());
    builder.register_handler("local_shell", shell_handler);

    if config.plan_tool {
        builder.push_spec(PLAN_TOOL.clone());
        builder.register_handler("update_plan", plan_handler);
    }

    if let Some(apply_patch_tool_type) = &config.apply_patch_tool_type {
        match apply_patch_tool_type {
            ApplyPatchToolType::Freeform => {
                builder.push_spec(create_apply_patch_freeform_tool());
            }
            ApplyPatchToolType::Function => {
                builder.push_spec(create_apply_patch_json_tool());
            }
        }
        builder.register_handler("apply_patch", apply_patch_handler);
    }

    if config
        .experimental_supported_tools
        .iter()
        .any(|tool| tool == "read_file")
    {
        let read_file_handler = Arc::new(ReadFileHandler);
        builder.push_spec_with_parallel_support(create_read_file_tool(), true);
        builder.register_handler("read_file", read_file_handler);
    }

    if config
        .experimental_supported_tools
        .iter()
        .any(|tool| tool == "test_sync_tool")
    {
        let test_sync_handler = Arc::new(TestSyncHandler);
        builder.push_spec_with_parallel_support(create_test_sync_tool(), true);
        builder.register_handler("test_sync_tool", test_sync_handler);
    }

    if config.web_search_request {
        builder.push_spec(ToolSpec::WebSearch {});
    }

    if config.include_view_image_tool {
        builder.push_spec_with_parallel_support(create_view_image_tool(), true);
        builder.register_handler("view_image", view_image_handler);
    }

    if let Some(mcp_tools) = mcp_tools {
        let mut entries: Vec<(String, mcp_types::Tool)> = mcp_tools.into_iter().collect();
        entries.sort_by(|a, b| a.0.cmp(&b.0));

        for (name, tool) in entries.into_iter() {
            match mcp_tool_to_openai_tool(name.clone(), tool.clone()) {
                Ok(converted_tool) => {
                    builder.push_spec(ToolSpec::Function(converted_tool));
                    builder.register_handler(name, mcp_handler.clone());
                }
                Err(e) => {
                    tracing::error!("Failed to convert {name:?} MCP tool to OpenAI tool: {e:?}");
                }
            }
        }
    }

    builder
}

#[cfg(test)]
mod tests {
    use crate::client_common::tools::FreeformTool;
    use crate::model_family::find_family_for_model;
    use crate::tools::registry::ConfiguredToolSpec;
    use mcp_types::ToolInputSchema;
    use pretty_assertions::assert_eq;

    use super::*;

    fn tool_name(tool: &ToolSpec) -> &str {
        match tool {
            ToolSpec::Function(ResponsesApiTool { name, .. }) => name,
            ToolSpec::LocalShell {} => "local_shell",
            ToolSpec::WebSearch {} => "web_search",
            ToolSpec::Freeform(FreeformTool { name, .. }) => name,
        }
    }

    fn assert_eq_tool_names(tools: &[ConfiguredToolSpec], expected_names: &[&str]) {
        let tool_names = tools
            .iter()
            .map(|tool| tool_name(&tool.spec))
            .collect::<Vec<_>>();

        assert_eq!(
            tool_names.len(),
            expected_names.len(),
            "tool_name mismatch, {tool_names:?}, {expected_names:?}",
        );
        for (name, expected_name) in tool_names.iter().zip(expected_names.iter()) {
            assert_eq!(
                name, expected_name,
                "tool_name mismatch, {name:?}, {expected_name:?}"
            );
        }
    }

    fn find_tool<'a>(
        tools: &'a [ConfiguredToolSpec],
        expected_name: &str,
    ) -> &'a ConfiguredToolSpec {
        tools
            .iter()
            .find(|tool| tool_name(&tool.spec) == expected_name)
            .unwrap_or_else(|| panic!("expected tool {expected_name}"))
    }

    #[test]
    fn test_build_specs() {
        let model_family = find_family_for_model("codex-mini-latest")
            .expect("codex-mini-latest should be a valid model family");
        let config = ToolsConfig::new(&ToolsConfigParams {
            model_family: &model_family,
            include_plan_tool: true,
            include_apply_patch_tool: false,
            include_web_search_request: true,
            use_streamable_shell_tool: false,
            include_view_image_tool: true,
            experimental_unified_exec_tool: true,
        });
        let (tools, _) = build_specs(&config, Some(HashMap::new())).build();

        assert_eq_tool_names(
            &tools,
            &["unified_exec", "update_plan", "web_search", "view_image"],
        );
    }

    #[test]
    fn test_build_specs_default_shell() {
        let model_family = find_family_for_model("o3").expect("o3 should be a valid model family");
        let config = ToolsConfig::new(&ToolsConfigParams {
            model_family: &model_family,
            include_plan_tool: true,
            include_apply_patch_tool: false,
            include_web_search_request: true,
            use_streamable_shell_tool: false,
            include_view_image_tool: true,
            experimental_unified_exec_tool: true,
        });
        let (tools, _) = build_specs(&config, Some(HashMap::new())).build();

        assert_eq_tool_names(
            &tools,
            &["unified_exec", "update_plan", "web_search", "view_image"],
        );
    }

    #[test]
<<<<<<< HEAD
    fn test_build_specs_includes_beta_read_file_tool() {
        let model_family = find_family_for_model("gpt-5-codex")
            .expect("gpt-5-codex should be a valid model family");
        let config = ToolsConfig::new(&ToolsConfigParams {
            model_family: &model_family,
            include_plan_tool: false,
            include_apply_patch_tool: false,
            include_web_search_request: false,
            use_streamable_shell_tool: false,
            include_view_image_tool: false,
            experimental_unified_exec_tool: true,
        });
        let (tools, _) = build_specs(&config, Some(HashMap::new())).build();

        assert_eq_tool_names(&tools, &["unified_exec", "read_file"]);
    }

    #[test]
    fn test_parallel_support_flags() {
        let model_family = find_family_for_model("gpt-5-codex")
            .expect("codex-mini-latest should be a valid model family");
        let config = ToolsConfig::new(&ToolsConfigParams {
            model_family: &model_family,
            include_plan_tool: false,
            include_apply_patch_tool: false,
            include_web_search_request: false,
            use_streamable_shell_tool: false,
            include_view_image_tool: false,
            experimental_unified_exec_tool: true,
        });
        let (tools, _) = build_specs(&config, None).build();

        assert!(!find_tool(&tools, "unified_exec").supports_parallel_tool_calls);
        assert!(find_tool(&tools, "read_file").supports_parallel_tool_calls);
    }

    #[test]
    fn test_test_model_family_includes_sync_tool() {
        let model_family = find_family_for_model("test-gpt-5-codex")
            .expect("test-gpt-5-codex should be a valid model family");
        let config = ToolsConfig::new(&ToolsConfigParams {
            model_family: &model_family,
            include_plan_tool: false,
            include_apply_patch_tool: false,
            include_web_search_request: false,
            use_streamable_shell_tool: false,
            include_view_image_tool: false,
            experimental_unified_exec_tool: false,
        });
        let (tools, _) = build_specs(&config, None).build();

        assert!(
            tools
                .iter()
                .any(|tool| tool_name(&tool.spec) == "test_sync_tool")
        );
        assert!(
            tools
                .iter()
                .any(|tool| tool_name(&tool.spec) == "read_file")
        );
    }

    #[test]
=======
>>>>>>> 32038621
    fn test_build_specs_mcp_tools() {
        let model_family = find_family_for_model("o3").expect("o3 should be a valid model family");
        let config = ToolsConfig::new(&ToolsConfigParams {
            model_family: &model_family,
            include_plan_tool: false,
            include_apply_patch_tool: false,
            include_web_search_request: true,
            use_streamable_shell_tool: false,
            include_view_image_tool: true,
            experimental_unified_exec_tool: true,
        });
        let (tools, _) = build_specs(
            &config,
            Some(HashMap::from([(
                "test_server/do_something_cool".to_string(),
                mcp_types::Tool {
                    name: "do_something_cool".to_string(),
                    input_schema: ToolInputSchema {
                        properties: Some(serde_json::json!({
                            "string_argument": {
                                "type": "string",
                            },
                            "number_argument": {
                                "type": "number",
                            },
                            "object_argument": {
                                "type": "object",
                                "properties": {
                                    "string_property": { "type": "string" },
                                    "number_property": { "type": "number" },
                                },
                                "required": [
                                    "string_property",
                                    "number_property",
                                ],
                                "additionalProperties": Some(false),
                            },
                        })),
                        required: None,
                        r#type: "object".to_string(),
                    },
                    output_schema: None,
                    title: None,
                    annotations: None,
                    description: Some("Do something cool".to_string()),
                },
            )])),
        )
        .build();

        assert_eq_tool_names(
            &tools,
            &[
                "unified_exec",
                "web_search",
                "view_image",
                "test_server/do_something_cool",
            ],
        );

        assert_eq!(
            tools[3].spec,
            ToolSpec::Function(ResponsesApiTool {
                name: "test_server/do_something_cool".to_string(),
                parameters: JsonSchema::Object {
                    properties: BTreeMap::from([
                        (
                            "string_argument".to_string(),
                            JsonSchema::String { description: None }
                        ),
                        (
                            "number_argument".to_string(),
                            JsonSchema::Number { description: None }
                        ),
                        (
                            "object_argument".to_string(),
                            JsonSchema::Object {
                                properties: BTreeMap::from([
                                    (
                                        "string_property".to_string(),
                                        JsonSchema::String { description: None }
                                    ),
                                    (
                                        "number_property".to_string(),
                                        JsonSchema::Number { description: None }
                                    ),
                                ]),
                                required: Some(vec![
                                    "string_property".to_string(),
                                    "number_property".to_string(),
                                ]),
                                additional_properties: Some(false.into()),
                            },
                        ),
                    ]),
                    required: None,
                    additional_properties: None,
                },
                description: "Do something cool".to_string(),
                strict: false,
            })
        );
    }

    #[test]
    fn test_build_specs_mcp_tools_sorted_by_name() {
        let model_family = find_family_for_model("o3").expect("o3 should be a valid model family");
        let config = ToolsConfig::new(&ToolsConfigParams {
            model_family: &model_family,
            include_plan_tool: false,
            include_apply_patch_tool: false,
            include_web_search_request: false,
            use_streamable_shell_tool: false,
            include_view_image_tool: true,
            experimental_unified_exec_tool: true,
        });

        // Intentionally construct a map with keys that would sort alphabetically.
        let tools_map: HashMap<String, mcp_types::Tool> = HashMap::from([
            (
                "test_server/do".to_string(),
                mcp_types::Tool {
                    name: "a".to_string(),
                    input_schema: ToolInputSchema {
                        properties: Some(serde_json::json!({})),
                        required: None,
                        r#type: "object".to_string(),
                    },
                    output_schema: None,
                    title: None,
                    annotations: None,
                    description: Some("a".to_string()),
                },
            ),
            (
                "test_server/something".to_string(),
                mcp_types::Tool {
                    name: "b".to_string(),
                    input_schema: ToolInputSchema {
                        properties: Some(serde_json::json!({})),
                        required: None,
                        r#type: "object".to_string(),
                    },
                    output_schema: None,
                    title: None,
                    annotations: None,
                    description: Some("b".to_string()),
                },
            ),
            (
                "test_server/cool".to_string(),
                mcp_types::Tool {
                    name: "c".to_string(),
                    input_schema: ToolInputSchema {
                        properties: Some(serde_json::json!({})),
                        required: None,
                        r#type: "object".to_string(),
                    },
                    output_schema: None,
                    title: None,
                    annotations: None,
                    description: Some("c".to_string()),
                },
            ),
        ]);

        let (tools, _) = build_specs(&config, Some(tools_map)).build();
        // Expect unified_exec first, followed by MCP tools sorted by fully-qualified name.
        assert_eq_tool_names(
            &tools,
            &[
                "unified_exec",
                "view_image",
                "test_server/cool",
                "test_server/do",
                "test_server/something",
            ],
        );
    }

    #[test]
    fn test_mcp_tool_property_missing_type_defaults_to_string() {
        let model_family = find_family_for_model("gpt-5-codex")
            .expect("gpt-5-codex should be a valid model family");
        let config = ToolsConfig::new(&ToolsConfigParams {
            model_family: &model_family,
            include_plan_tool: false,
            include_apply_patch_tool: false,
            include_web_search_request: true,
            use_streamable_shell_tool: false,
            include_view_image_tool: true,
            experimental_unified_exec_tool: true,
        });

        let (tools, _) = build_specs(
            &config,
            Some(HashMap::from([(
                "dash/search".to_string(),
                mcp_types::Tool {
                    name: "search".to_string(),
                    input_schema: ToolInputSchema {
                        properties: Some(serde_json::json!({
                            "query": {
                                "description": "search query"
                            }
                        })),
                        required: None,
                        r#type: "object".to_string(),
                    },
                    output_schema: None,
                    title: None,
                    annotations: None,
                    description: Some("Search docs".to_string()),
                },
            )])),
        )
        .build();

        assert_eq_tool_names(
            &tools,
            &[
                "unified_exec",
                "apply_patch",
                "web_search",
                "view_image",
                "dash/search",
            ],
        );

        assert_eq!(
            tools[4].spec,
            ToolSpec::Function(ResponsesApiTool {
                name: "dash/search".to_string(),
                parameters: JsonSchema::Object {
                    properties: BTreeMap::from([(
                        "query".to_string(),
                        JsonSchema::String {
                            description: Some("search query".to_string())
                        }
                    )]),
                    required: None,
                    additional_properties: None,
                },
                description: "Search docs".to_string(),
                strict: false,
            })
        );
    }

    #[test]
    fn test_mcp_tool_integer_normalized_to_number() {
        let model_family = find_family_for_model("gpt-5-codex")
            .expect("gpt-5-codex should be a valid model family");
        let config = ToolsConfig::new(&ToolsConfigParams {
            model_family: &model_family,
            include_plan_tool: false,
            include_apply_patch_tool: false,
            include_web_search_request: true,
            use_streamable_shell_tool: false,
            include_view_image_tool: true,
            experimental_unified_exec_tool: true,
        });

        let (tools, _) = build_specs(
            &config,
            Some(HashMap::from([(
                "dash/paginate".to_string(),
                mcp_types::Tool {
                    name: "paginate".to_string(),
                    input_schema: ToolInputSchema {
                        properties: Some(serde_json::json!({
                            "page": { "type": "integer" }
                        })),
                        required: None,
                        r#type: "object".to_string(),
                    },
                    output_schema: None,
                    title: None,
                    annotations: None,
                    description: Some("Pagination".to_string()),
                },
            )])),
        )
        .build();

        assert_eq_tool_names(
            &tools,
            &[
                "unified_exec",
                "apply_patch",
                "web_search",
                "view_image",
                "dash/paginate",
            ],
        );
        assert_eq!(
            tools[4].spec,
            ToolSpec::Function(ResponsesApiTool {
                name: "dash/paginate".to_string(),
                parameters: JsonSchema::Object {
                    properties: BTreeMap::from([(
                        "page".to_string(),
                        JsonSchema::Number { description: None }
                    )]),
                    required: None,
                    additional_properties: None,
                },
                description: "Pagination".to_string(),
                strict: false,
            })
        );
    }

    #[test]
    fn test_mcp_tool_array_without_items_gets_default_string_items() {
        let model_family = find_family_for_model("gpt-5-codex")
            .expect("gpt-5-codex should be a valid model family");
        let config = ToolsConfig::new(&ToolsConfigParams {
            model_family: &model_family,
            include_plan_tool: false,
            include_apply_patch_tool: true,
            include_web_search_request: true,
            use_streamable_shell_tool: false,
            include_view_image_tool: true,
            experimental_unified_exec_tool: true,
        });

        let (tools, _) = build_specs(
            &config,
            Some(HashMap::from([(
                "dash/tags".to_string(),
                mcp_types::Tool {
                    name: "tags".to_string(),
                    input_schema: ToolInputSchema {
                        properties: Some(serde_json::json!({
                            "tags": { "type": "array" }
                        })),
                        required: None,
                        r#type: "object".to_string(),
                    },
                    output_schema: None,
                    title: None,
                    annotations: None,
                    description: Some("Tags".to_string()),
                },
            )])),
        )
        .build();

        assert_eq_tool_names(
            &tools,
            &[
                "unified_exec",
                "apply_patch",
                "web_search",
                "view_image",
                "dash/tags",
            ],
        );
        assert_eq!(
            tools[4].spec,
            ToolSpec::Function(ResponsesApiTool {
                name: "dash/tags".to_string(),
                parameters: JsonSchema::Object {
                    properties: BTreeMap::from([(
                        "tags".to_string(),
                        JsonSchema::Array {
                            items: Box::new(JsonSchema::String { description: None }),
                            description: None
                        }
                    )]),
                    required: None,
                    additional_properties: None,
                },
                description: "Tags".to_string(),
                strict: false,
            })
        );
    }

    #[test]
    fn test_mcp_tool_anyof_defaults_to_string() {
        let model_family = find_family_for_model("gpt-5-codex")
            .expect("gpt-5-codex should be a valid model family");
        let config = ToolsConfig::new(&ToolsConfigParams {
            model_family: &model_family,
            include_plan_tool: false,
            include_apply_patch_tool: false,
            include_web_search_request: true,
            use_streamable_shell_tool: false,
            include_view_image_tool: true,
            experimental_unified_exec_tool: true,
        });

        let (tools, _) = build_specs(
            &config,
            Some(HashMap::from([(
                "dash/value".to_string(),
                mcp_types::Tool {
                    name: "value".to_string(),
                    input_schema: ToolInputSchema {
                        properties: Some(serde_json::json!({
                            "value": { "anyOf": [ { "type": "string" }, { "type": "number" } ] }
                        })),
                        required: None,
                        r#type: "object".to_string(),
                    },
                    output_schema: None,
                    title: None,
                    annotations: None,
                    description: Some("AnyOf Value".to_string()),
                },
            )])),
        )
        .build();

        assert_eq_tool_names(
            &tools,
            &[
                "unified_exec",
                "apply_patch",
                "web_search",
                "view_image",
                "dash/value",
            ],
        );
        assert_eq!(
            tools[4].spec,
            ToolSpec::Function(ResponsesApiTool {
                name: "dash/value".to_string(),
                parameters: JsonSchema::Object {
                    properties: BTreeMap::from([(
                        "value".to_string(),
                        JsonSchema::String { description: None }
                    )]),
                    required: None,
                    additional_properties: None,
                },
                description: "AnyOf Value".to_string(),
                strict: false,
            })
        );
    }

    #[test]
    fn test_shell_tool() {
        let tool = super::create_shell_tool();
        let ToolSpec::Function(ResponsesApiTool {
            description, name, ..
        }) = &tool
        else {
            panic!("expected function tool");
        };
        assert_eq!(name, "shell");

        let expected = "Runs a shell command and returns its output.";
        assert_eq!(description, expected);
    }

    #[test]
    fn test_get_openai_tools_mcp_tools_with_additional_properties_schema() {
        let model_family = find_family_for_model("gpt-5-codex")
            .expect("gpt-5-codex should be a valid model family");
        let config = ToolsConfig::new(&ToolsConfigParams {
            model_family: &model_family,
            include_plan_tool: false,
            include_apply_patch_tool: false,
            include_web_search_request: true,
            use_streamable_shell_tool: false,
            include_view_image_tool: true,
            experimental_unified_exec_tool: true,
        });
        let (tools, _) = build_specs(
            &config,
            Some(HashMap::from([(
                "test_server/do_something_cool".to_string(),
                mcp_types::Tool {
                    name: "do_something_cool".to_string(),
                    input_schema: ToolInputSchema {
                        properties: Some(serde_json::json!({
                            "string_argument": {
                                "type": "string",
                            },
                            "number_argument": {
                                "type": "number",
                            },
                            "object_argument": {
                                "type": "object",
                                "properties": {
                                    "string_property": { "type": "string" },
                                    "number_property": { "type": "number" },
                                },
                                "required": [
                                    "string_property",
                                    "number_property",
                                ],
                                "additionalProperties": {
                                    "type": "object",
                                    "properties": {
                                        "addtl_prop": { "type": "string" },
                                    },
                                    "required": [
                                        "addtl_prop",
                                    ],
                                    "additionalProperties": false,
                                },
                            },
                        })),
                        required: None,
                        r#type: "object".to_string(),
                    },
                    output_schema: None,
                    title: None,
                    annotations: None,
                    description: Some("Do something cool".to_string()),
                },
            )])),
        )
        .build();

        assert_eq_tool_names(
            &tools,
            &[
                "unified_exec",
                "apply_patch",
                "web_search",
                "view_image",
                "test_server/do_something_cool",
            ],
        );

        assert_eq!(
            tools[4].spec,
            ToolSpec::Function(ResponsesApiTool {
                name: "test_server/do_something_cool".to_string(),
                parameters: JsonSchema::Object {
                    properties: BTreeMap::from([
                        (
                            "string_argument".to_string(),
                            JsonSchema::String { description: None }
                        ),
                        (
                            "number_argument".to_string(),
                            JsonSchema::Number { description: None }
                        ),
                        (
                            "object_argument".to_string(),
                            JsonSchema::Object {
                                properties: BTreeMap::from([
                                    (
                                        "string_property".to_string(),
                                        JsonSchema::String { description: None }
                                    ),
                                    (
                                        "number_property".to_string(),
                                        JsonSchema::Number { description: None }
                                    ),
                                ]),
                                required: Some(vec![
                                    "string_property".to_string(),
                                    "number_property".to_string(),
                                ]),
                                additional_properties: Some(
                                    JsonSchema::Object {
                                        properties: BTreeMap::from([(
                                            "addtl_prop".to_string(),
                                            JsonSchema::String { description: None }
                                        ),]),
                                        required: Some(vec!["addtl_prop".to_string(),]),
                                        additional_properties: Some(false.into()),
                                    }
                                    .into()
                                ),
                            },
                        ),
                    ]),
                    required: None,
                    additional_properties: None,
                },
                description: "Do something cool".to_string(),
                strict: false,
            })
        );
    }
}<|MERGE_RESOLUTION|>--- conflicted
+++ resolved
@@ -769,25 +769,6 @@
     }
 
     #[test]
-<<<<<<< HEAD
-    fn test_build_specs_includes_beta_read_file_tool() {
-        let model_family = find_family_for_model("gpt-5-codex")
-            .expect("gpt-5-codex should be a valid model family");
-        let config = ToolsConfig::new(&ToolsConfigParams {
-            model_family: &model_family,
-            include_plan_tool: false,
-            include_apply_patch_tool: false,
-            include_web_search_request: false,
-            use_streamable_shell_tool: false,
-            include_view_image_tool: false,
-            experimental_unified_exec_tool: true,
-        });
-        let (tools, _) = build_specs(&config, Some(HashMap::new())).build();
-
-        assert_eq_tool_names(&tools, &["unified_exec", "read_file"]);
-    }
-
-    #[test]
     fn test_parallel_support_flags() {
         let model_family = find_family_for_model("gpt-5-codex")
             .expect("codex-mini-latest should be a valid model family");
@@ -834,8 +815,6 @@
     }
 
     #[test]
-=======
->>>>>>> 32038621
     fn test_build_specs_mcp_tools() {
         let model_family = find_family_for_model("o3").expect("o3 should be a valid model family");
         let config = ToolsConfig::new(&ToolsConfigParams {
