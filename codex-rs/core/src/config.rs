use crate::config_profile::ConfigProfile;
use crate::config_types::DEFAULT_OTEL_ENVIRONMENT;
use crate::config_types::History;
use crate::config_types::McpServerConfig;
use crate::config_types::McpServerTransportConfig;
use crate::config_types::Notifications;
use crate::config_types::OtelConfig;
use crate::config_types::OtelConfigToml;
use crate::config_types::OtelExporterKind;
use crate::config_types::ReasoningSummaryFormat;
use crate::config_types::SandboxWorkspaceWrite;
use crate::config_types::ShellEnvironmentPolicy;
use crate::config_types::ShellEnvironmentPolicyToml;
use crate::config_types::Tui;
use crate::config_types::UriBasedFileOpener;
use crate::git_info::resolve_root_git_project_for_trust;
use crate::model_family::ModelFamily;
use crate::model_family::derive_default_model_family;
use crate::model_family::find_family_for_model;
use crate::model_provider_info::ModelProviderInfo;
use crate::model_provider_info::built_in_model_providers;
use crate::openai_model_info::get_model_info;
use crate::protocol::AskForApproval;
use crate::protocol::SandboxPolicy;
use anyhow::Context;
use codex_protocol::config_types::ReasoningEffort;
use codex_protocol::config_types::ReasoningSummary;
use codex_protocol::config_types::SandboxMode;
use codex_protocol::config_types::Verbosity;
use codex_protocol::mcp_protocol::Tools;
use codex_protocol::mcp_protocol::UserSavedConfig;
use dirs::home_dir;
use serde::Deserialize;
use std::collections::BTreeMap;
use std::collections::HashMap;
use std::path::Path;
use std::path::PathBuf;
use tempfile::NamedTempFile;
use toml::Value as TomlValue;
use toml_edit::Array as TomlArray;
use toml_edit::DocumentMut;
use toml_edit::Item as TomlItem;
use toml_edit::Table as TomlTable;

const OPENAI_DEFAULT_MODEL: &str = "gpt-5-codex";
const OPENAI_DEFAULT_REVIEW_MODEL: &str = "gpt-5-codex";
pub const GPT_5_CODEX_MEDIUM_MODEL: &str = "gpt-5-codex";

/// Maximum number of bytes of the documentation that will be embedded. Larger
/// files are *silently truncated* to this size so we do not take up too much of
/// the context window.
pub(crate) const PROJECT_DOC_MAX_BYTES: usize = 32 * 1024; // 32 KiB

pub(crate) const CONFIG_TOML_FILE: &str = "config.toml";

/// Application configuration loaded from disk and merged with overrides.
#[derive(Debug, Clone, PartialEq)]
pub struct Config {
    /// Optional override of model selection.
    pub model: String,

    /// Model used specifically for review sessions. Defaults to "gpt-5-codex".
    pub review_model: String,

    pub model_family: ModelFamily,

    /// Size of the context window for the model, in tokens.
    pub model_context_window: Option<u64>,

    /// Maximum number of output tokens.
    pub model_max_output_tokens: Option<u64>,

    /// Token usage threshold triggering auto-compaction of conversation history.
    pub model_auto_compact_token_limit: Option<i64>,

    /// Key into the model_providers map that specifies which provider to use.
    pub model_provider_id: String,

    /// Info needed to make an API request to the model.
    pub model_provider: ModelProviderInfo,

    /// Approval policy for executing commands.
    pub approval_policy: AskForApproval,

    pub sandbox_policy: SandboxPolicy,

    pub shell_environment_policy: ShellEnvironmentPolicy,

    /// When `true`, `AgentReasoning` events emitted by the backend will be
    /// suppressed from the frontend output. This can reduce visual noise when
    /// users are only interested in the final agent responses.
    pub hide_agent_reasoning: bool,

    /// When set to `true`, `AgentReasoningRawContentEvent` events will be shown in the UI/output.
    /// Defaults to `false`.
    pub show_raw_agent_reasoning: bool,

    /// User-provided instructions from AGENTS.md.
    pub user_instructions: Option<String>,

    /// Base instructions override.
    pub base_instructions: Option<String>,

    /// Optional external notifier command. When set, Codex will spawn this
    /// program after each completed *turn* (i.e. when the agent finishes
    /// processing a user submission). The value must be the full command
    /// broken into argv tokens **without** the trailing JSON argument - Codex
    /// appends one extra argument containing a JSON payload describing the
    /// event.
    ///
    /// Example `~/.codex/config.toml` snippet:
    ///
    /// ```toml
    /// notify = ["notify-send", "Codex"]
    /// ```
    ///
    /// which will be invoked as:
    ///
    /// ```shell
    /// notify-send Codex '{"type":"agent-turn-complete","turn-id":"12345"}'
    /// ```
    ///
    /// If unset the feature is disabled.
    pub notify: Option<Vec<String>>,

    /// TUI notifications preference. When set, the TUI will send OSC 9 notifications on approvals
    /// and turn completions when not focused.
    pub tui_notifications: Notifications,

    /// The directory that should be treated as the current working directory
    /// for the session. All relative paths inside the business-logic layer are
    /// resolved against this path.
    pub cwd: PathBuf,

    /// Definition for MCP servers that Codex can reach out to for tool calls.
    pub mcp_servers: HashMap<String, McpServerConfig>,

    /// Combined provider map (defaults merged with user-defined overrides).
    pub model_providers: HashMap<String, ModelProviderInfo>,

    /// Maximum number of bytes to include from an AGENTS.md project doc file.
    pub project_doc_max_bytes: usize,

    /// Directory containing all Codex state (defaults to `~/.codex` but can be
    /// overridden by the `CODEX_HOME` environment variable).
    pub codex_home: PathBuf,

    /// Settings that govern if and what will be written to `~/.codex/history.jsonl`.
    pub history: History,

    /// Optional URI-based file opener. If set, citations to files in the model
    /// output will be hyperlinked using the specified URI scheme.
    pub file_opener: UriBasedFileOpener,

    /// Path to the `codex-linux-sandbox` executable. This must be set if
    /// [`crate::exec::SandboxType::LinuxSeccomp`] is used. Note that this
    /// cannot be set in the config file: it must be set in code via
    /// [`ConfigOverrides`].
    ///
    /// When this program is invoked, arg0 will be set to `codex-linux-sandbox`.
    pub codex_linux_sandbox_exe: Option<PathBuf>,

    /// Value to use for `reasoning.effort` when making a request using the
    /// Responses API.
    pub model_reasoning_effort: Option<ReasoningEffort>,

    /// If not "none", the value to use for `reasoning.summary` when making a
    /// request using the Responses API.
    pub model_reasoning_summary: ReasoningSummary,

    /// Optional verbosity control for GPT-5 models (Responses API `text.verbosity`).
    pub model_verbosity: Option<Verbosity>,

    /// Base URL for requests to ChatGPT (as opposed to the OpenAI API).
    pub chatgpt_base_url: String,

    /// Include an experimental plan tool that the model can use to update its current plan and status of each step.
    pub include_plan_tool: bool,

    /// Include the `apply_patch` tool for models that benefit from invoking
    /// file edits as a structured tool call. When unset, this falls back to the
    /// model family's default preference.
    pub include_apply_patch_tool: bool,

    pub tools_web_search_request: bool,

    pub use_experimental_streamable_shell_tool: bool,

    /// If set to `true`, used only the experimental unified exec tool.
    pub use_experimental_unified_exec_tool: bool,

    /// If set to `true`, use the experimental official Rust MCP client.
    /// https://github.com/modelcontextprotocol/rust-sdk
    pub use_experimental_use_rmcp_client: bool,

    /// Include the `view_image` tool that lets the agent attach a local image path to context.
    pub include_view_image_tool: bool,

    /// The active profile name used to derive this `Config` (if any).
    pub active_profile: Option<String>,

    /// When true, disables burst-paste detection for typed input entirely.
    /// All characters are inserted as they are received, and no buffering
    /// or placeholder replacement will occur for fast keypress bursts.
    pub disable_paste_burst: bool,

    /// OTEL configuration (exporter type, endpoint, headers, etc.).
    pub otel: crate::config_types::OtelConfig,
}

impl Config {
    /// Load configuration with *generic* CLI overrides (`-c key=value`) applied
    /// **in between** the values parsed from `config.toml` and the
    /// strongly-typed overrides specified via [`ConfigOverrides`].
    ///
    /// The precedence order is therefore: `config.toml` < `-c` overrides <
    /// `ConfigOverrides`.
    pub fn load_with_cli_overrides(
        cli_overrides: Vec<(String, TomlValue)>,
        overrides: ConfigOverrides,
    ) -> std::io::Result<Self> {
        // Resolve the directory that stores Codex state (e.g. ~/.codex or the
        // value of $CODEX_HOME) so we can embed it into the resulting
        // `Config` instance.
        let codex_home = find_codex_home()?;

        // Step 1: load the base config layered with CLI overrides while
        // ensuring admin overrides always win.
        let root_value = load_layered_config_with_cli_overrides(&codex_home, cli_overrides)?;

        // Step 2: deserialize into `ConfigToml` so that Serde can enforce the
        // correct types.
        let cfg: ConfigToml = root_value.try_into().map_err(|e| {
            tracing::error!("Failed to deserialize overridden config: {e}");
            std::io::Error::new(std::io::ErrorKind::InvalidData, e)
        })?;

        // Step 3: merge with the strongly-typed overrides.
        Self::load_from_base_config_with_overrides(cfg, overrides, codex_home)
    }
}

pub fn load_config_as_toml_with_cli_overrides(
    codex_home: &Path,
    cli_overrides: Vec<(String, TomlValue)>,
) -> std::io::Result<ConfigToml> {
    let root_value = load_layered_config_with_cli_overrides(codex_home, cli_overrides)?;

    let cfg: ConfigToml = root_value.try_into().map_err(|e| {
        tracing::error!("Failed to deserialize overridden config: {e}");
        std::io::Error::new(std::io::ErrorKind::InvalidData, e)
    })?;

    Ok(cfg)
}

fn load_layered_config_with_cli_overrides(
    codex_home: &Path,
    cli_overrides: Vec<(String, TomlValue)>,
) -> std::io::Result<TomlValue> {
    let crate::config_loader::LoadedConfigLayers {
        mut base,
        override_layer,
        managed_layer,
    } = crate::config_loader::load_config_layers(codex_home)?;

    // Apply CLI overrides immediately so that file-based overrides and managed
    // preferences still have the opportunity to take precedence over them.
    for (path, value) in cli_overrides.into_iter() {
        apply_toml_override(&mut base, &path, value);
    }

    // Overlay filesystem and managed layers in priority order
    // (config.toml < config_override.toml < managed preferences).
    for overlay in [override_layer, managed_layer].into_iter().flatten() {
        crate::config_loader::merge_toml_values(&mut base, &overlay);
    }

    Ok(base)
}

pub use crate::config_loader::load_config_as_toml;

pub fn load_global_mcp_servers(
    codex_home: &Path,
) -> std::io::Result<BTreeMap<String, McpServerConfig>> {
    let root_value = crate::config_loader::load_config_as_toml(codex_home)?;
    let Some(servers_value) = root_value.get("mcp_servers") else {
        return Ok(BTreeMap::new());
    };

    servers_value
        .clone()
        .try_into()
        .map_err(|e| std::io::Error::new(std::io::ErrorKind::InvalidData, e))
}

pub fn write_global_mcp_servers(
    codex_home: &Path,
    servers: &BTreeMap<String, McpServerConfig>,
) -> std::io::Result<()> {
    let config_path = codex_home.join(CONFIG_TOML_FILE);
    let mut doc = match std::fs::read_to_string(&config_path) {
        Ok(contents) => contents
            .parse::<DocumentMut>()
            .map_err(|e| std::io::Error::new(std::io::ErrorKind::InvalidData, e))?,
        Err(e) if e.kind() == std::io::ErrorKind::NotFound => DocumentMut::new(),
        Err(e) => return Err(e),
    };

    doc.as_table_mut().remove("mcp_servers");

    if !servers.is_empty() {
        let mut table = TomlTable::new();
        table.set_implicit(true);
        doc["mcp_servers"] = TomlItem::Table(table);

        for (name, config) in servers {
            let mut entry = TomlTable::new();
            entry.set_implicit(false);
            match &config.transport {
                McpServerTransportConfig::Stdio { command, args, env } => {
                    entry["command"] = toml_edit::value(command.clone());

                    if !args.is_empty() {
                        let mut args_array = TomlArray::new();
                        for arg in args {
                            args_array.push(arg.clone());
                        }
                        entry["args"] = TomlItem::Value(args_array.into());
                    }

                    if let Some(env) = env
                        && !env.is_empty()
                    {
                        let mut env_table = TomlTable::new();
                        env_table.set_implicit(false);
                        let mut pairs: Vec<_> = env.iter().collect();
                        pairs.sort_by(|(a, _), (b, _)| a.cmp(b));
                        for (key, value) in pairs {
                            env_table.insert(key, toml_edit::value(value.clone()));
                        }
                        entry["env"] = TomlItem::Table(env_table);
                    }
                }
                McpServerTransportConfig::StreamableHttp { url, bearer_token } => {
                    entry["url"] = toml_edit::value(url.clone());
                    if let Some(token) = bearer_token {
                        entry["bearer_token"] = toml_edit::value(token.clone());
                    }
                }
            }

            if let Some(timeout) = config.startup_timeout_sec {
                entry["startup_timeout_sec"] = toml_edit::value(timeout.as_secs_f64());
            }

            if let Some(timeout) = config.tool_timeout_sec {
                entry["tool_timeout_sec"] = toml_edit::value(timeout.as_secs_f64());
            }

            doc["mcp_servers"][name.as_str()] = TomlItem::Table(entry);
        }
    }

    std::fs::create_dir_all(codex_home)?;
    let tmp_file = NamedTempFile::new_in(codex_home)?;
    std::fs::write(tmp_file.path(), doc.to_string())?;
    tmp_file.persist(config_path).map_err(|err| err.error)?;

    Ok(())
}

fn set_project_trusted_inner(doc: &mut DocumentMut, project_path: &Path) -> anyhow::Result<()> {
    // Ensure we render a human-friendly structure:
    //
    // [projects]
    // [projects."/path/to/project"]
    // trust_level = "trusted"
    //
    // rather than inline tables like:
    //
    // [projects]
    // "/path/to/project" = { trust_level = "trusted" }
    let project_key = project_path.to_string_lossy().to_string();

    // Ensure top-level `projects` exists as a non-inline, explicit table. If it
    // exists but was previously represented as a non-table (e.g., inline),
    // replace it with an explicit table.
    {
        let root = doc.as_table_mut();
        // If `projects` exists but isn't a standard table (e.g., it's an inline table),
        // convert it to an explicit table while preserving existing entries.
        let existing_projects = root.get("projects").cloned();
        if existing_projects.as_ref().is_none_or(|i| !i.is_table()) {
            let mut projects_tbl = toml_edit::Table::new();
            projects_tbl.set_implicit(true);

            // If there was an existing inline table, migrate its entries to explicit tables.
            if let Some(inline_tbl) = existing_projects.as_ref().and_then(|i| i.as_inline_table()) {
                for (k, v) in inline_tbl.iter() {
                    if let Some(inner_tbl) = v.as_inline_table() {
                        let new_tbl = inner_tbl.clone().into_table();
                        projects_tbl.insert(k, toml_edit::Item::Table(new_tbl));
                    }
                }
            }

            root.insert("projects", toml_edit::Item::Table(projects_tbl));
        }
    }
    let Some(projects_tbl) = doc["projects"].as_table_mut() else {
        return Err(anyhow::anyhow!(
            "projects table missing after initialization"
        ));
    };

    // Ensure the per-project entry is its own explicit table. If it exists but
    // is not a table (e.g., an inline table), replace it with an explicit table.
    let needs_proj_table = !projects_tbl.contains_key(project_key.as_str())
        || projects_tbl
            .get(project_key.as_str())
            .and_then(|i| i.as_table())
            .is_none();
    if needs_proj_table {
        projects_tbl.insert(project_key.as_str(), toml_edit::table());
    }
    let Some(proj_tbl) = projects_tbl
        .get_mut(project_key.as_str())
        .and_then(|i| i.as_table_mut())
    else {
        return Err(anyhow::anyhow!("project table missing for {}", project_key));
    };
    proj_tbl.set_implicit(false);
    proj_tbl["trust_level"] = toml_edit::value("trusted");
    Ok(())
}

/// Patch `CODEX_HOME/config.toml` project state.
/// Use with caution.
pub fn set_project_trusted(codex_home: &Path, project_path: &Path) -> anyhow::Result<()> {
    let config_path = codex_home.join(CONFIG_TOML_FILE);
    // Parse existing config if present; otherwise start a new document.
    let mut doc = match std::fs::read_to_string(config_path.clone()) {
        Ok(s) => s.parse::<DocumentMut>()?,
        Err(e) if e.kind() == std::io::ErrorKind::NotFound => DocumentMut::new(),
        Err(e) => return Err(e.into()),
    };

    set_project_trusted_inner(&mut doc, project_path)?;

    // ensure codex_home exists
    std::fs::create_dir_all(codex_home)?;

    // create a tmp_file
    let tmp_file = NamedTempFile::new_in(codex_home)?;
    std::fs::write(tmp_file.path(), doc.to_string())?;

    // atomically move the tmp file into config.toml
    tmp_file.persist(config_path)?;

    Ok(())
}

fn ensure_profile_table<'a>(
    doc: &'a mut DocumentMut,
    profile_name: &str,
) -> anyhow::Result<&'a mut toml_edit::Table> {
    let mut created_profiles_table = false;
    {
        let root = doc.as_table_mut();
        let needs_table = !root.contains_key("profiles")
            || root
                .get("profiles")
                .and_then(|item| item.as_table())
                .is_none();
        if needs_table {
            root.insert("profiles", toml_edit::table());
            created_profiles_table = true;
        }
    }

    let Some(profiles_table) = doc["profiles"].as_table_mut() else {
        return Err(anyhow::anyhow!(
            "profiles table missing after initialization"
        ));
    };

    if created_profiles_table {
        profiles_table.set_implicit(true);
    }

    let needs_profile_table = !profiles_table.contains_key(profile_name)
        || profiles_table
            .get(profile_name)
            .and_then(|item| item.as_table())
            .is_none();
    if needs_profile_table {
        profiles_table.insert(profile_name, toml_edit::table());
    }

    let Some(profile_table) = profiles_table
        .get_mut(profile_name)
        .and_then(|item| item.as_table_mut())
    else {
        return Err(anyhow::anyhow!(format!(
            "profile table missing for {profile_name}"
        )));
    };

    profile_table.set_implicit(false);
    Ok(profile_table)
}

// TODO(jif) refactor config persistence.
pub async fn persist_model_selection(
    codex_home: &Path,
    active_profile: Option<&str>,
    model: &str,
    effort: Option<ReasoningEffort>,
) -> anyhow::Result<()> {
    let config_path = codex_home.join(CONFIG_TOML_FILE);
    let serialized = match tokio::fs::read_to_string(&config_path).await {
        Ok(contents) => contents,
        Err(err) if err.kind() == std::io::ErrorKind::NotFound => String::new(),
        Err(err) => return Err(err.into()),
    };

    let mut doc = if serialized.is_empty() {
        DocumentMut::new()
    } else {
        serialized.parse::<DocumentMut>()?
    };

    if let Some(profile_name) = active_profile {
        let profile_table = ensure_profile_table(&mut doc, profile_name)?;
        profile_table["model"] = toml_edit::value(model);
        match effort {
            Some(effort) => {
                profile_table["model_reasoning_effort"] = toml_edit::value(effort.to_string());
            }
            None => {
                profile_table.remove("model_reasoning_effort");
            }
        }
    } else {
        let table = doc.as_table_mut();
        table["model"] = toml_edit::value(model);
        match effort {
            Some(effort) => {
                table["model_reasoning_effort"] = toml_edit::value(effort.to_string());
            }
            None => {
                table.remove("model_reasoning_effort");
            }
        }
    }

    // TODO(jif) refactor the home creation
    tokio::fs::create_dir_all(codex_home)
        .await
        .with_context(|| {
            format!(
                "failed to create Codex home directory at {}",
                codex_home.display()
            )
        })?;

    tokio::fs::write(&config_path, doc.to_string())
        .await
        .with_context(|| format!("failed to persist config.toml at {}", config_path.display()))?;

    Ok(())
}

/// Apply a single dotted-path override onto a TOML value.
fn apply_toml_override(root: &mut TomlValue, path: &str, value: TomlValue) {
    use toml::value::Table;

    let segments: Vec<&str> = path.split('.').collect();
    let mut current = root;

    for (idx, segment) in segments.iter().enumerate() {
        let is_last = idx == segments.len() - 1;

        if is_last {
            match current {
                TomlValue::Table(table) => {
                    table.insert(segment.to_string(), value);
                }
                _ => {
                    let mut table = Table::new();
                    table.insert(segment.to_string(), value);
                    *current = TomlValue::Table(table);
                }
            }
            return;
        }

        // Traverse or create intermediate object.
        match current {
            TomlValue::Table(table) => {
                current = table
                    .entry(segment.to_string())
                    .or_insert_with(|| TomlValue::Table(Table::new()));
            }
            _ => {
                *current = TomlValue::Table(Table::new());
                if let TomlValue::Table(tbl) = current {
                    current = tbl
                        .entry(segment.to_string())
                        .or_insert_with(|| TomlValue::Table(Table::new()));
                }
            }
        }
    }
}

/// Base config deserialized from ~/.codex/config.toml.
#[derive(Deserialize, Debug, Clone, Default, PartialEq)]
pub struct ConfigToml {
    /// Optional override of model selection.
    pub model: Option<String>,
    /// Review model override used by the `/review` feature.
    pub review_model: Option<String>,

    /// Provider to use from the model_providers map.
    pub model_provider: Option<String>,

    /// Size of the context window for the model, in tokens.
    pub model_context_window: Option<u64>,

    /// Maximum number of output tokens.
    pub model_max_output_tokens: Option<u64>,

    /// Token usage threshold triggering auto-compaction of conversation history.
    pub model_auto_compact_token_limit: Option<i64>,

    /// Default approval policy for executing commands.
    pub approval_policy: Option<AskForApproval>,

    #[serde(default)]
    pub shell_environment_policy: ShellEnvironmentPolicyToml,

    /// Sandbox mode to use.
    pub sandbox_mode: Option<SandboxMode>,

    /// Sandbox configuration to apply if `sandbox` is `WorkspaceWrite`.
    pub sandbox_workspace_write: Option<SandboxWorkspaceWrite>,

    /// Optional external command to spawn for end-user notifications.
    #[serde(default)]
    pub notify: Option<Vec<String>>,

    /// System instructions.
    pub instructions: Option<String>,

    /// Definition for MCP servers that Codex can reach out to for tool calls.
    #[serde(default)]
    pub mcp_servers: HashMap<String, McpServerConfig>,

    /// User-defined provider entries that extend/override the built-in list.
    #[serde(default)]
    pub model_providers: HashMap<String, ModelProviderInfo>,

    /// Maximum number of bytes to include from an AGENTS.md project doc file.
    pub project_doc_max_bytes: Option<usize>,

    /// Profile to use from the `profiles` map.
    pub profile: Option<String>,

    /// Named profiles to facilitate switching between different configurations.
    #[serde(default)]
    pub profiles: HashMap<String, ConfigProfile>,

    /// Settings that govern if and what will be written to `~/.codex/history.jsonl`.
    #[serde(default)]
    pub history: Option<History>,

    /// Optional URI-based file opener. If set, citations to files in the model
    /// output will be hyperlinked using the specified URI scheme.
    pub file_opener: Option<UriBasedFileOpener>,

    /// Collection of settings that are specific to the TUI.
    pub tui: Option<Tui>,

    /// When set to `true`, `AgentReasoning` events will be hidden from the
    /// UI/output. Defaults to `false`.
    pub hide_agent_reasoning: Option<bool>,

    /// When set to `true`, `AgentReasoningRawContentEvent` events will be shown in the UI/output.
    /// Defaults to `false`.
    pub show_raw_agent_reasoning: Option<bool>,

    pub model_reasoning_effort: Option<ReasoningEffort>,
    pub model_reasoning_summary: Option<ReasoningSummary>,
    /// Optional verbosity control for GPT-5 models (Responses API `text.verbosity`).
    pub model_verbosity: Option<Verbosity>,

    /// Override to force-enable reasoning summaries for the configured model.
    pub model_supports_reasoning_summaries: Option<bool>,

    /// Override to force reasoning summary format for the configured model.
    pub model_reasoning_summary_format: Option<ReasoningSummaryFormat>,

    /// Base URL for requests to ChatGPT (as opposed to the OpenAI API).
    pub chatgpt_base_url: Option<String>,

    /// Experimental path to a file whose contents replace the built-in BASE_INSTRUCTIONS.
    pub experimental_instructions_file: Option<PathBuf>,

    pub experimental_use_exec_command_tool: Option<bool>,
    pub experimental_use_unified_exec_tool: Option<bool>,
    pub experimental_use_rmcp_client: Option<bool>,

    pub projects: Option<HashMap<String, ProjectConfig>>,

    /// Nested tools section for feature toggles
    pub tools: Option<ToolsToml>,

    /// When true, disables burst-paste detection for typed input entirely.
    /// All characters are inserted as they are received, and no buffering
    /// or placeholder replacement will occur for fast keypress bursts.
    pub disable_paste_burst: Option<bool>,

    /// OTEL configuration.
    pub otel: Option<crate::config_types::OtelConfigToml>,
}

impl From<ConfigToml> for UserSavedConfig {
    fn from(config_toml: ConfigToml) -> Self {
        let profiles = config_toml
            .profiles
            .into_iter()
            .map(|(k, v)| (k, v.into()))
            .collect();

        Self {
            approval_policy: config_toml.approval_policy,
            sandbox_mode: config_toml.sandbox_mode,
            sandbox_settings: config_toml.sandbox_workspace_write.map(From::from),
            model: config_toml.model,
            model_reasoning_effort: config_toml.model_reasoning_effort,
            model_reasoning_summary: config_toml.model_reasoning_summary,
            model_verbosity: config_toml.model_verbosity,
            tools: config_toml.tools.map(From::from),
            profile: config_toml.profile,
            profiles,
        }
    }
}

#[derive(Deserialize, Debug, Clone, PartialEq, Eq)]
pub struct ProjectConfig {
    pub trust_level: Option<String>,
}

#[derive(Deserialize, Debug, Clone, Default, PartialEq)]
pub struct ToolsToml {
    #[serde(default, alias = "web_search_request")]
    pub web_search: Option<bool>,

    /// Enable the `view_image` tool that lets the agent attach local images.
    #[serde(default)]
    pub view_image: Option<bool>,
}

impl From<ToolsToml> for Tools {
    fn from(tools_toml: ToolsToml) -> Self {
        Self {
            web_search: tools_toml.web_search,
            view_image: tools_toml.view_image,
        }
    }
}

impl ConfigToml {
    /// Derive the effective sandbox policy from the configuration.
    fn derive_sandbox_policy(&self, sandbox_mode_override: Option<SandboxMode>) -> SandboxPolicy {
        let resolved_sandbox_mode = sandbox_mode_override
            .or(self.sandbox_mode)
            .unwrap_or_default();
        match resolved_sandbox_mode {
            SandboxMode::ReadOnly => SandboxPolicy::new_read_only_policy(),
            SandboxMode::WorkspaceWrite => match self.sandbox_workspace_write.as_ref() {
                Some(SandboxWorkspaceWrite {
                    writable_roots,
                    network_access,
                    exclude_tmpdir_env_var,
                    exclude_slash_tmp,
                }) => SandboxPolicy::WorkspaceWrite {
                    writable_roots: writable_roots.clone(),
                    network_access: *network_access,
                    exclude_tmpdir_env_var: *exclude_tmpdir_env_var,
                    exclude_slash_tmp: *exclude_slash_tmp,
                },
                None => SandboxPolicy::new_workspace_write_policy(),
            },
            SandboxMode::DangerFullAccess => SandboxPolicy::DangerFullAccess,
        }
    }

    pub fn is_cwd_trusted(&self, resolved_cwd: &Path) -> bool {
        let projects = self.projects.clone().unwrap_or_default();

        let is_path_trusted = |path: &Path| {
            let path_str = path.to_string_lossy().to_string();
            projects
                .get(&path_str)
                .map(|p| p.trust_level.as_deref() == Some("trusted"))
                .unwrap_or(false)
        };

        // Fast path: exact cwd match
        if is_path_trusted(resolved_cwd) {
            return true;
        }

        // If cwd lives inside a git worktree, check whether the root git project
        // (the primary repository working directory) is trusted. This lets
        // worktrees inherit trust from the main project.
        if let Some(root_project) = resolve_root_git_project_for_trust(resolved_cwd) {
            return is_path_trusted(&root_project);
        }

        false
    }

    pub fn get_config_profile(
        &self,
        override_profile: Option<String>,
    ) -> Result<ConfigProfile, std::io::Error> {
        let profile = override_profile.or_else(|| self.profile.clone());

        match profile {
            Some(key) => {
                if let Some(profile) = self.profiles.get(key.as_str()) {
                    return Ok(profile.clone());
                }

                Err(std::io::Error::new(
                    std::io::ErrorKind::NotFound,
                    format!("config profile `{key}` not found"),
                ))
            }
            None => Ok(ConfigProfile::default()),
        }
    }
}

/// Optional overrides for user configuration (e.g., from CLI flags).
#[derive(Default, Debug, Clone)]
pub struct ConfigOverrides {
    pub model: Option<String>,
    pub review_model: Option<String>,
    pub cwd: Option<PathBuf>,
    pub approval_policy: Option<AskForApproval>,
    pub sandbox_mode: Option<SandboxMode>,
    pub model_provider: Option<String>,
    pub config_profile: Option<String>,
    pub codex_linux_sandbox_exe: Option<PathBuf>,
    pub base_instructions: Option<String>,
    pub include_plan_tool: Option<bool>,
    pub include_apply_patch_tool: Option<bool>,
    pub include_view_image_tool: Option<bool>,
    pub show_raw_agent_reasoning: Option<bool>,
    pub tools_web_search_request: Option<bool>,
}

impl Config {
    /// Meant to be used exclusively for tests: `load_with_overrides()` should
    /// be used in all other cases.
    pub fn load_from_base_config_with_overrides(
        cfg: ConfigToml,
        overrides: ConfigOverrides,
        codex_home: PathBuf,
    ) -> std::io::Result<Self> {
        let user_instructions = Self::load_instructions(Some(&codex_home));

        // Destructure ConfigOverrides fully to ensure all overrides are applied.
        let ConfigOverrides {
            model,
            review_model: override_review_model,
            cwd,
            approval_policy,
            sandbox_mode,
            model_provider,
            config_profile: config_profile_key,
            codex_linux_sandbox_exe,
            base_instructions,
            include_plan_tool,
            include_apply_patch_tool,
            include_view_image_tool,
            show_raw_agent_reasoning,
            tools_web_search_request: override_tools_web_search_request,
        } = overrides;

        let active_profile_name = config_profile_key
            .as_ref()
            .or(cfg.profile.as_ref())
            .cloned();
        let config_profile = match active_profile_name.as_ref() {
            Some(key) => cfg
                .profiles
                .get(key)
                .ok_or_else(|| {
                    std::io::Error::new(
                        std::io::ErrorKind::NotFound,
                        format!("config profile `{key}` not found"),
                    )
                })?
                .clone(),
            None => ConfigProfile::default(),
        };

        let sandbox_policy = cfg.derive_sandbox_policy(sandbox_mode);

        let mut model_providers = built_in_model_providers();
        // Merge user-defined providers into the built-in list.
        for (key, provider) in cfg.model_providers.into_iter() {
            model_providers.entry(key).or_insert(provider);
        }

        let model_provider_id = model_provider
            .or(config_profile.model_provider)
            .or(cfg.model_provider)
            .unwrap_or_else(|| "openai".to_string());
        let model_provider = model_providers
            .get(&model_provider_id)
            .ok_or_else(|| {
                std::io::Error::new(
                    std::io::ErrorKind::NotFound,
                    format!("Model provider `{model_provider_id}` not found"),
                )
            })?
            .clone();

        let shell_environment_policy = cfg.shell_environment_policy.into();

        let resolved_cwd = {
            use std::env;

            match cwd {
                None => {
                    tracing::info!("cwd not set, using current dir");
                    env::current_dir()?
                }
                Some(p) if p.is_absolute() => p,
                Some(p) => {
                    // Resolve relative path against the current working directory.
                    tracing::info!("cwd is relative, resolving against current dir");
                    let mut current = env::current_dir()?;
                    current.push(p);
                    current
                }
            }
        };

        let history = cfg.history.unwrap_or_default();

        let tools_web_search_request = override_tools_web_search_request
            .or(cfg.tools.as_ref().and_then(|t| t.web_search))
            .unwrap_or(false);

        let include_view_image_tool = include_view_image_tool
            .or(cfg.tools.as_ref().and_then(|t| t.view_image))
            .unwrap_or(true);

        let model = model
            .or(config_profile.model)
            .or(cfg.model)
            .unwrap_or_else(default_model);

        let mut model_family =
            find_family_for_model(&model).unwrap_or_else(|| derive_default_model_family(&model));

        if let Some(supports_reasoning_summaries) = cfg.model_supports_reasoning_summaries {
            model_family.supports_reasoning_summaries = supports_reasoning_summaries;
        }
        if let Some(model_reasoning_summary_format) = cfg.model_reasoning_summary_format {
            model_family.reasoning_summary_format = model_reasoning_summary_format;
        }

        let openai_model_info = get_model_info(&model_family);
        let model_context_window = cfg
            .model_context_window
            .or_else(|| openai_model_info.as_ref().map(|info| info.context_window));
        let model_max_output_tokens = cfg.model_max_output_tokens.or_else(|| {
            openai_model_info
                .as_ref()
                .map(|info| info.max_output_tokens)
        });
        let model_auto_compact_token_limit = cfg.model_auto_compact_token_limit.or_else(|| {
            openai_model_info
                .as_ref()
                .and_then(|info| info.auto_compact_token_limit)
        });

        // Load base instructions override from a file if specified. If the
        // path is relative, resolve it against the effective cwd so the
        // behaviour matches other path-like config values.
        let experimental_instructions_path = config_profile
            .experimental_instructions_file
            .as_ref()
            .or(cfg.experimental_instructions_file.as_ref());
        let file_base_instructions =
            Self::get_base_instructions(experimental_instructions_path, &resolved_cwd)?;
        let base_instructions = base_instructions.or(file_base_instructions);

        // Default review model when not set in config; allow CLI override to take precedence.
        let review_model = override_review_model
            .or(cfg.review_model)
            .unwrap_or_else(default_review_model);

        let config = Self {
            model,
            review_model,
            model_family,
            model_context_window,
            model_max_output_tokens,
            model_auto_compact_token_limit,
            model_provider_id,
            model_provider,
            cwd: resolved_cwd,
            approval_policy: approval_policy
                .or(config_profile.approval_policy)
                .or(cfg.approval_policy)
                .unwrap_or_else(AskForApproval::default),
            sandbox_policy,
            shell_environment_policy,
            notify: cfg.notify,
            user_instructions,
            base_instructions,
            mcp_servers: cfg.mcp_servers,
            model_providers,
            project_doc_max_bytes: cfg.project_doc_max_bytes.unwrap_or(PROJECT_DOC_MAX_BYTES),
            codex_home,
            history,
            file_opener: cfg.file_opener.unwrap_or(UriBasedFileOpener::VsCode),
            codex_linux_sandbox_exe,

            hide_agent_reasoning: cfg.hide_agent_reasoning.unwrap_or(false),
            show_raw_agent_reasoning: cfg
                .show_raw_agent_reasoning
                .or(show_raw_agent_reasoning)
                .unwrap_or(false),
            model_reasoning_effort: config_profile
                .model_reasoning_effort
                .or(cfg.model_reasoning_effort),
            model_reasoning_summary: config_profile
                .model_reasoning_summary
                .or(cfg.model_reasoning_summary)
                .unwrap_or_default(),
            model_verbosity: config_profile.model_verbosity.or(cfg.model_verbosity),
            chatgpt_base_url: config_profile
                .chatgpt_base_url
                .or(cfg.chatgpt_base_url)
                .unwrap_or("https://chatgpt.com/backend-api/".to_string()),
            include_plan_tool: include_plan_tool.unwrap_or(false),
            include_apply_patch_tool: include_apply_patch_tool.unwrap_or(false),
            tools_web_search_request,
            use_experimental_streamable_shell_tool: cfg
                .experimental_use_exec_command_tool
                .unwrap_or(false),
            use_experimental_unified_exec_tool: cfg
                .experimental_use_unified_exec_tool
                .unwrap_or(false),
            use_experimental_use_rmcp_client: cfg.experimental_use_rmcp_client.unwrap_or(false),
            include_view_image_tool,
            active_profile: active_profile_name,
            disable_paste_burst: cfg.disable_paste_burst.unwrap_or(false),
            tui_notifications: cfg
                .tui
                .as_ref()
                .map(|t| t.notifications.clone())
                .unwrap_or_default(),
            otel: {
                let t: OtelConfigToml = cfg.otel.unwrap_or_default();
                let log_user_prompt = t.log_user_prompt.unwrap_or(false);
                let environment = t
                    .environment
                    .unwrap_or(DEFAULT_OTEL_ENVIRONMENT.to_string());
                let exporter = t.exporter.unwrap_or(OtelExporterKind::None);
                OtelConfig {
                    log_user_prompt,
                    environment,
                    exporter,
                }
            },
        };
        Ok(config)
    }

    fn load_instructions(codex_dir: Option<&Path>) -> Option<String> {
        let mut p = match codex_dir {
            Some(p) => p.to_path_buf(),
            None => return None,
        };

        p.push("AGENTS.md");
        std::fs::read_to_string(&p).ok().and_then(|s| {
            let s = s.trim();
            if s.is_empty() {
                None
            } else {
                Some(s.to_string())
            }
        })
    }

    fn get_base_instructions(
        path: Option<&PathBuf>,
        cwd: &Path,
    ) -> std::io::Result<Option<String>> {
        let p = match path.as_ref() {
            None => return Ok(None),
            Some(p) => p,
        };

        // Resolve relative paths against the provided cwd to make CLI
        // overrides consistent regardless of where the process was launched
        // from.
        let full_path = if p.is_relative() {
            cwd.join(p)
        } else {
            p.to_path_buf()
        };

        let contents = std::fs::read_to_string(&full_path).map_err(|e| {
            std::io::Error::new(
                e.kind(),
                format!(
                    "failed to read experimental instructions file {}: {e}",
                    full_path.display()
                ),
            )
        })?;

        let s = contents.trim().to_string();
        if s.is_empty() {
            Err(std::io::Error::new(
                std::io::ErrorKind::InvalidData,
                format!(
                    "experimental instructions file is empty: {}",
                    full_path.display()
                ),
            ))
        } else {
            Ok(Some(s))
        }
    }
}

fn default_model() -> String {
    OPENAI_DEFAULT_MODEL.to_string()
}

fn default_review_model() -> String {
    OPENAI_DEFAULT_REVIEW_MODEL.to_string()
}

/// Returns the path to the Codex configuration directory, which can be
/// specified by the `CODEX_HOME` environment variable. If not set, defaults to
/// `~/.codex`.
///
/// - If `CODEX_HOME` is set, the value will be canonicalized and this
///   function will Err if the path does not exist.
/// - If `CODEX_HOME` is not set, this function does not verify that the
///   directory exists.
pub fn find_codex_home() -> std::io::Result<PathBuf> {
    // Honor the `CODEX_HOME` environment variable when it is set to allow users
    // (and tests) to override the default location.
    if let Ok(val) = std::env::var("CODEX_HOME")
        && !val.is_empty()
    {
        return PathBuf::from(val).canonicalize();
    }

    let mut p = home_dir().ok_or_else(|| {
        std::io::Error::new(
            std::io::ErrorKind::NotFound,
            "Could not find home directory",
        )
    })?;
    p.push(".codex");
    Ok(p)
}

/// Returns the path to the folder where Codex logs are stored. Does not verify
/// that the directory exists.
pub fn log_dir(cfg: &Config) -> std::io::Result<PathBuf> {
    let mut p = cfg.codex_home.clone();
    p.push("log");
    Ok(p)
}

#[cfg(test)]
mod tests {
    use crate::config_types::HistoryPersistence;
    use crate::config_types::Notifications;

    use super::*;
    use pretty_assertions::assert_eq;

    use std::time::Duration;
    use tempfile::TempDir;

    #[test]
    fn test_toml_parsing() {
        let history_with_persistence = r#"
[history]
persistence = "save-all"
"#;
        let history_with_persistence_cfg = toml::from_str::<ConfigToml>(history_with_persistence)
            .expect("TOML deserialization should succeed");
        assert_eq!(
            Some(History {
                persistence: HistoryPersistence::SaveAll,
                max_bytes: None,
            }),
            history_with_persistence_cfg.history
        );

        let history_no_persistence = r#"
[history]
persistence = "none"
"#;

        let history_no_persistence_cfg = toml::from_str::<ConfigToml>(history_no_persistence)
            .expect("TOML deserialization should succeed");
        assert_eq!(
            Some(History {
                persistence: HistoryPersistence::None,
                max_bytes: None,
            }),
            history_no_persistence_cfg.history
        );
    }

    #[test]
    fn tui_config_missing_notifications_field_defaults_to_disabled() {
        let cfg = r#"
[tui]
"#;

        let parsed = toml::from_str::<ConfigToml>(cfg)
            .expect("TUI config without notifications should succeed");
        let tui = parsed.tui.expect("config should include tui section");

        assert_eq!(tui.notifications, Notifications::Enabled(false));
    }

    #[test]
    fn test_sandbox_config_parsing() {
        let sandbox_full_access = r#"
sandbox_mode = "danger-full-access"

[sandbox_workspace_write]
network_access = false  # This should be ignored.
"#;
        let sandbox_full_access_cfg = toml::from_str::<ConfigToml>(sandbox_full_access)
            .expect("TOML deserialization should succeed");
        let sandbox_mode_override = None;
        assert_eq!(
            SandboxPolicy::DangerFullAccess,
            sandbox_full_access_cfg.derive_sandbox_policy(sandbox_mode_override)
        );

        let sandbox_read_only = r#"
sandbox_mode = "read-only"

[sandbox_workspace_write]
network_access = true  # This should be ignored.
"#;

        let sandbox_read_only_cfg = toml::from_str::<ConfigToml>(sandbox_read_only)
            .expect("TOML deserialization should succeed");
        let sandbox_mode_override = None;
        assert_eq!(
            SandboxPolicy::ReadOnly,
            sandbox_read_only_cfg.derive_sandbox_policy(sandbox_mode_override)
        );

        let sandbox_workspace_write = r#"
sandbox_mode = "workspace-write"

[sandbox_workspace_write]
writable_roots = [
    "/my/workspace",
]
exclude_tmpdir_env_var = true
exclude_slash_tmp = true
"#;

        let sandbox_workspace_write_cfg = toml::from_str::<ConfigToml>(sandbox_workspace_write)
            .expect("TOML deserialization should succeed");
        let sandbox_mode_override = None;
        assert_eq!(
            SandboxPolicy::WorkspaceWrite {
                writable_roots: vec![PathBuf::from("/my/workspace")],
                network_access: false,
                exclude_tmpdir_env_var: true,
                exclude_slash_tmp: true,
            },
            sandbox_workspace_write_cfg.derive_sandbox_policy(sandbox_mode_override)
        );
    }

    #[test]
    fn load_global_mcp_servers_returns_empty_if_missing() -> anyhow::Result<()> {
        let codex_home = TempDir::new()?;

        let servers = load_global_mcp_servers(codex_home.path())?;
        assert!(servers.is_empty());

        Ok(())
    }

    #[test]
    fn write_global_mcp_servers_round_trips_entries() -> anyhow::Result<()> {
        let codex_home = TempDir::new()?;

        let mut servers = BTreeMap::new();
        servers.insert(
            "docs".to_string(),
            McpServerConfig {
                transport: McpServerTransportConfig::Stdio {
                    command: "echo".to_string(),
                    args: vec!["hello".to_string()],
                    env: None,
                },
                startup_timeout_sec: Some(Duration::from_secs(3)),
                tool_timeout_sec: Some(Duration::from_secs(5)),
            },
        );

        write_global_mcp_servers(codex_home.path(), &servers)?;

        let loaded = load_global_mcp_servers(codex_home.path())?;
        assert_eq!(loaded.len(), 1);
        let docs = loaded.get("docs").expect("docs entry");
        match &docs.transport {
            McpServerTransportConfig::Stdio { command, args, env } => {
                assert_eq!(command, "echo");
                assert_eq!(args, &vec!["hello".to_string()]);
                assert!(env.is_none());
            }
            other => panic!("unexpected transport {other:?}"),
        }
        assert_eq!(docs.startup_timeout_sec, Some(Duration::from_secs(3)));
        assert_eq!(docs.tool_timeout_sec, Some(Duration::from_secs(5)));

        let empty = BTreeMap::new();
        write_global_mcp_servers(codex_home.path(), &empty)?;
        let loaded = load_global_mcp_servers(codex_home.path())?;
        assert!(loaded.is_empty());

        Ok(())
    }

    #[test]
<<<<<<< HEAD
    fn config_override_wins_over_cli_overrides() -> anyhow::Result<()> {
        let codex_home = TempDir::new()?;

        std::fs::write(
            codex_home.path().join(CONFIG_TOML_FILE),
            "model = \"base\"\n",
        )?;
        std::fs::write(
            codex_home.path().join("config_override.toml"),
            "model = \"override\"\n",
        )?;

        let cfg = load_config_as_toml_with_cli_overrides(
            codex_home.path(),
            vec![("model".to_string(), TomlValue::String("cli".to_string()))],
        )?;

        assert_eq!(cfg.model.as_deref(), Some("override"));
=======
    fn load_global_mcp_servers_accepts_legacy_ms_field() -> anyhow::Result<()> {
        let codex_home = TempDir::new()?;
        let config_path = codex_home.path().join(CONFIG_TOML_FILE);

        std::fs::write(
            &config_path,
            r#"
[mcp_servers]
[mcp_servers.docs]
command = "echo"
startup_timeout_ms = 2500
"#,
        )?;

        let servers = load_global_mcp_servers(codex_home.path())?;
        let docs = servers.get("docs").expect("docs entry");
        assert_eq!(docs.startup_timeout_sec, Some(Duration::from_millis(2500)));

        Ok(())
    }

    #[test]
    fn write_global_mcp_servers_serializes_env_sorted() -> anyhow::Result<()> {
        let codex_home = TempDir::new()?;

        let servers = BTreeMap::from([(
            "docs".to_string(),
            McpServerConfig {
                transport: McpServerTransportConfig::Stdio {
                    command: "docs-server".to_string(),
                    args: vec!["--verbose".to_string()],
                    env: Some(HashMap::from([
                        ("ZIG_VAR".to_string(), "3".to_string()),
                        ("ALPHA_VAR".to_string(), "1".to_string()),
                    ])),
                },
                startup_timeout_sec: None,
                tool_timeout_sec: None,
            },
        )]);

        write_global_mcp_servers(codex_home.path(), &servers)?;

        let config_path = codex_home.path().join(CONFIG_TOML_FILE);
        let serialized = std::fs::read_to_string(&config_path)?;
        assert_eq!(
            serialized,
            r#"[mcp_servers.docs]
command = "docs-server"
args = ["--verbose"]

[mcp_servers.docs.env]
ALPHA_VAR = "1"
ZIG_VAR = "3"
"#
        );

        let loaded = load_global_mcp_servers(codex_home.path())?;
        let docs = loaded.get("docs").expect("docs entry");
        match &docs.transport {
            McpServerTransportConfig::Stdio { command, args, env } => {
                assert_eq!(command, "docs-server");
                assert_eq!(args, &vec!["--verbose".to_string()]);
                let env = env
                    .as_ref()
                    .expect("env should be preserved for stdio transport");
                assert_eq!(env.get("ALPHA_VAR"), Some(&"1".to_string()));
                assert_eq!(env.get("ZIG_VAR"), Some(&"3".to_string()));
            }
            other => panic!("unexpected transport {other:?}"),
        }

        Ok(())
    }

    #[test]
    fn write_global_mcp_servers_serializes_streamable_http() -> anyhow::Result<()> {
        let codex_home = TempDir::new()?;

        let mut servers = BTreeMap::from([(
            "docs".to_string(),
            McpServerConfig {
                transport: McpServerTransportConfig::StreamableHttp {
                    url: "https://example.com/mcp".to_string(),
                    bearer_token: Some("secret-token".to_string()),
                },
                startup_timeout_sec: Some(Duration::from_secs(2)),
                tool_timeout_sec: None,
            },
        )]);

        write_global_mcp_servers(codex_home.path(), &servers)?;

        let config_path = codex_home.path().join(CONFIG_TOML_FILE);
        let serialized = std::fs::read_to_string(&config_path)?;
        assert_eq!(
            serialized,
            r#"[mcp_servers.docs]
url = "https://example.com/mcp"
bearer_token = "secret-token"
startup_timeout_sec = 2.0
"#
        );

        let loaded = load_global_mcp_servers(codex_home.path())?;
        let docs = loaded.get("docs").expect("docs entry");
        match &docs.transport {
            McpServerTransportConfig::StreamableHttp { url, bearer_token } => {
                assert_eq!(url, "https://example.com/mcp");
                assert_eq!(bearer_token.as_deref(), Some("secret-token"));
            }
            other => panic!("unexpected transport {other:?}"),
        }
        assert_eq!(docs.startup_timeout_sec, Some(Duration::from_secs(2)));

        servers.insert(
            "docs".to_string(),
            McpServerConfig {
                transport: McpServerTransportConfig::StreamableHttp {
                    url: "https://example.com/mcp".to_string(),
                    bearer_token: None,
                },
                startup_timeout_sec: None,
                tool_timeout_sec: None,
            },
        );
        write_global_mcp_servers(codex_home.path(), &servers)?;

        let serialized = std::fs::read_to_string(&config_path)?;
        assert_eq!(
            serialized,
            r#"[mcp_servers.docs]
url = "https://example.com/mcp"
"#
        );

        let loaded = load_global_mcp_servers(codex_home.path())?;
        let docs = loaded.get("docs").expect("docs entry");
        match &docs.transport {
            McpServerTransportConfig::StreamableHttp { url, bearer_token } => {
                assert_eq!(url, "https://example.com/mcp");
                assert!(bearer_token.is_none());
            }
            other => panic!("unexpected transport {other:?}"),
        }
>>>>>>> adbc38a9

        Ok(())
    }

    #[tokio::test]
    async fn persist_model_selection_updates_defaults() -> anyhow::Result<()> {
        let codex_home = TempDir::new()?;

        persist_model_selection(
            codex_home.path(),
            None,
            "gpt-5-codex",
            Some(ReasoningEffort::High),
        )
        .await?;

        let serialized =
            tokio::fs::read_to_string(codex_home.path().join(CONFIG_TOML_FILE)).await?;
        let parsed: ConfigToml = toml::from_str(&serialized)?;

        assert_eq!(parsed.model.as_deref(), Some("gpt-5-codex"));
        assert_eq!(parsed.model_reasoning_effort, Some(ReasoningEffort::High));

        Ok(())
    }

    #[tokio::test]
    async fn persist_model_selection_overwrites_existing_model() -> anyhow::Result<()> {
        let codex_home = TempDir::new()?;
        let config_path = codex_home.path().join(CONFIG_TOML_FILE);

        tokio::fs::write(
            &config_path,
            r#"
model = "gpt-5-codex"
model_reasoning_effort = "medium"

[profiles.dev]
model = "gpt-4.1"
"#,
        )
        .await?;

        persist_model_selection(
            codex_home.path(),
            None,
            "o4-mini",
            Some(ReasoningEffort::High),
        )
        .await?;

        let serialized = tokio::fs::read_to_string(config_path).await?;
        let parsed: ConfigToml = toml::from_str(&serialized)?;

        assert_eq!(parsed.model.as_deref(), Some("o4-mini"));
        assert_eq!(parsed.model_reasoning_effort, Some(ReasoningEffort::High));
        assert_eq!(
            parsed
                .profiles
                .get("dev")
                .and_then(|profile| profile.model.as_deref()),
            Some("gpt-4.1"),
        );

        Ok(())
    }

    #[tokio::test]
    async fn persist_model_selection_updates_profile() -> anyhow::Result<()> {
        let codex_home = TempDir::new()?;

        persist_model_selection(
            codex_home.path(),
            Some("dev"),
            "gpt-5-codex",
            Some(ReasoningEffort::Medium),
        )
        .await?;

        let serialized =
            tokio::fs::read_to_string(codex_home.path().join(CONFIG_TOML_FILE)).await?;
        let parsed: ConfigToml = toml::from_str(&serialized)?;
        let profile = parsed
            .profiles
            .get("dev")
            .expect("profile should be created");

        assert_eq!(profile.model.as_deref(), Some("gpt-5-codex"));
        assert_eq!(
            profile.model_reasoning_effort,
            Some(ReasoningEffort::Medium)
        );

        Ok(())
    }

    #[tokio::test]
    async fn persist_model_selection_updates_existing_profile() -> anyhow::Result<()> {
        let codex_home = TempDir::new()?;
        let config_path = codex_home.path().join(CONFIG_TOML_FILE);

        tokio::fs::write(
            &config_path,
            r#"
[profiles.dev]
model = "gpt-4"
model_reasoning_effort = "medium"

[profiles.prod]
model = "gpt-5-codex"
"#,
        )
        .await?;

        persist_model_selection(
            codex_home.path(),
            Some("dev"),
            "o4-high",
            Some(ReasoningEffort::Medium),
        )
        .await?;

        let serialized = tokio::fs::read_to_string(config_path).await?;
        let parsed: ConfigToml = toml::from_str(&serialized)?;

        let dev_profile = parsed
            .profiles
            .get("dev")
            .expect("dev profile should survive updates");
        assert_eq!(dev_profile.model.as_deref(), Some("o4-high"));
        assert_eq!(
            dev_profile.model_reasoning_effort,
            Some(ReasoningEffort::Medium)
        );

        assert_eq!(
            parsed
                .profiles
                .get("prod")
                .and_then(|profile| profile.model.as_deref()),
            Some("gpt-5-codex"),
        );

        Ok(())
    }

    struct PrecedenceTestFixture {
        cwd: TempDir,
        codex_home: TempDir,
        cfg: ConfigToml,
        model_provider_map: HashMap<String, ModelProviderInfo>,
        openai_provider: ModelProviderInfo,
        openai_chat_completions_provider: ModelProviderInfo,
    }

    impl PrecedenceTestFixture {
        fn cwd(&self) -> PathBuf {
            self.cwd.path().to_path_buf()
        }

        fn codex_home(&self) -> PathBuf {
            self.codex_home.path().to_path_buf()
        }
    }

    fn create_test_fixture() -> std::io::Result<PrecedenceTestFixture> {
        let toml = r#"
model = "o3"
approval_policy = "untrusted"

# Can be used to determine which profile to use if not specified by
# `ConfigOverrides`.
profile = "gpt3"

[model_providers.openai-chat-completions]
name = "OpenAI using Chat Completions"
base_url = "https://api.openai.com/v1"
env_key = "OPENAI_API_KEY"
wire_api = "chat"
request_max_retries = 4            # retry failed HTTP requests
stream_max_retries = 10            # retry dropped SSE streams
stream_idle_timeout_ms = 300000    # 5m idle timeout

[profiles.o3]
model = "o3"
model_provider = "openai"
approval_policy = "never"
model_reasoning_effort = "high"
model_reasoning_summary = "detailed"

[profiles.gpt3]
model = "gpt-3.5-turbo"
model_provider = "openai-chat-completions"

[profiles.zdr]
model = "o3"
model_provider = "openai"
approval_policy = "on-failure"

[profiles.gpt5]
model = "gpt-5"
model_provider = "openai"
approval_policy = "on-failure"
model_reasoning_effort = "high"
model_reasoning_summary = "detailed"
model_verbosity = "high"
"#;

        let cfg: ConfigToml = toml::from_str(toml).expect("TOML deserialization should succeed");

        // Use a temporary directory for the cwd so it does not contain an
        // AGENTS.md file.
        let cwd_temp_dir = TempDir::new().unwrap();
        let cwd = cwd_temp_dir.path().to_path_buf();
        // Make it look like a Git repo so it does not search for AGENTS.md in
        // a parent folder, either.
        std::fs::write(cwd.join(".git"), "gitdir: nowhere")?;

        let codex_home_temp_dir = TempDir::new().unwrap();

        let openai_chat_completions_provider = ModelProviderInfo {
            name: "OpenAI using Chat Completions".to_string(),
            base_url: Some("https://api.openai.com/v1".to_string()),
            env_key: Some("OPENAI_API_KEY".to_string()),
            wire_api: crate::WireApi::Chat,
            env_key_instructions: None,
            query_params: None,
            http_headers: None,
            env_http_headers: None,
            request_max_retries: Some(4),
            stream_max_retries: Some(10),
            stream_idle_timeout_ms: Some(300_000),
            requires_openai_auth: false,
        };
        let model_provider_map = {
            let mut model_provider_map = built_in_model_providers();
            model_provider_map.insert(
                "openai-chat-completions".to_string(),
                openai_chat_completions_provider.clone(),
            );
            model_provider_map
        };

        let openai_provider = model_provider_map
            .get("openai")
            .expect("openai provider should exist")
            .clone();

        Ok(PrecedenceTestFixture {
            cwd: cwd_temp_dir,
            codex_home: codex_home_temp_dir,
            cfg,
            model_provider_map,
            openai_provider,
            openai_chat_completions_provider,
        })
    }

    /// Users can specify config values at multiple levels that have the
    /// following precedence:
    ///
    /// 1. custom command-line argument, e.g. `--model o3`
    /// 2. as part of a profile, where the `--profile` is specified via a CLI
    ///    (or in the config file itself)
    /// 3. as an entry in `config.toml`, e.g. `model = "o3"`
    /// 4. the default value for a required field defined in code, e.g.,
    ///    `crate::flags::OPENAI_DEFAULT_MODEL`
    ///
    /// Note that profiles are the recommended way to specify a group of
    /// configuration options together.
    #[test]
    fn test_precedence_fixture_with_o3_profile() -> std::io::Result<()> {
        let fixture = create_test_fixture()?;

        let o3_profile_overrides = ConfigOverrides {
            config_profile: Some("o3".to_string()),
            cwd: Some(fixture.cwd()),
            ..Default::default()
        };
        let o3_profile_config: Config = Config::load_from_base_config_with_overrides(
            fixture.cfg.clone(),
            o3_profile_overrides,
            fixture.codex_home(),
        )?;
        assert_eq!(
            Config {
                model: "o3".to_string(),
                review_model: OPENAI_DEFAULT_REVIEW_MODEL.to_string(),
                model_family: find_family_for_model("o3").expect("known model slug"),
                model_context_window: Some(200_000),
                model_max_output_tokens: Some(100_000),
                model_auto_compact_token_limit: None,
                model_provider_id: "openai".to_string(),
                model_provider: fixture.openai_provider.clone(),
                approval_policy: AskForApproval::Never,
                sandbox_policy: SandboxPolicy::new_read_only_policy(),
                shell_environment_policy: ShellEnvironmentPolicy::default(),
                user_instructions: None,
                notify: None,
                cwd: fixture.cwd(),
                mcp_servers: HashMap::new(),
                model_providers: fixture.model_provider_map.clone(),
                project_doc_max_bytes: PROJECT_DOC_MAX_BYTES,
                codex_home: fixture.codex_home(),
                history: History::default(),
                file_opener: UriBasedFileOpener::VsCode,
                codex_linux_sandbox_exe: None,
                hide_agent_reasoning: false,
                show_raw_agent_reasoning: false,
                model_reasoning_effort: Some(ReasoningEffort::High),
                model_reasoning_summary: ReasoningSummary::Detailed,
                model_verbosity: None,
                chatgpt_base_url: "https://chatgpt.com/backend-api/".to_string(),
                base_instructions: None,
                include_plan_tool: false,
                include_apply_patch_tool: false,
                tools_web_search_request: false,
                use_experimental_streamable_shell_tool: false,
                use_experimental_unified_exec_tool: false,
                use_experimental_use_rmcp_client: false,
                include_view_image_tool: true,
                active_profile: Some("o3".to_string()),
                disable_paste_burst: false,
                tui_notifications: Default::default(),
                otel: OtelConfig::default(),
            },
            o3_profile_config
        );
        Ok(())
    }

    #[test]
    fn test_precedence_fixture_with_gpt3_profile() -> std::io::Result<()> {
        let fixture = create_test_fixture()?;

        let gpt3_profile_overrides = ConfigOverrides {
            config_profile: Some("gpt3".to_string()),
            cwd: Some(fixture.cwd()),
            ..Default::default()
        };
        let gpt3_profile_config = Config::load_from_base_config_with_overrides(
            fixture.cfg.clone(),
            gpt3_profile_overrides,
            fixture.codex_home(),
        )?;
        let expected_gpt3_profile_config = Config {
            model: "gpt-3.5-turbo".to_string(),
            review_model: OPENAI_DEFAULT_REVIEW_MODEL.to_string(),
            model_family: find_family_for_model("gpt-3.5-turbo").expect("known model slug"),
            model_context_window: Some(16_385),
            model_max_output_tokens: Some(4_096),
            model_auto_compact_token_limit: None,
            model_provider_id: "openai-chat-completions".to_string(),
            model_provider: fixture.openai_chat_completions_provider.clone(),
            approval_policy: AskForApproval::UnlessTrusted,
            sandbox_policy: SandboxPolicy::new_read_only_policy(),
            shell_environment_policy: ShellEnvironmentPolicy::default(),
            user_instructions: None,
            notify: None,
            cwd: fixture.cwd(),
            mcp_servers: HashMap::new(),
            model_providers: fixture.model_provider_map.clone(),
            project_doc_max_bytes: PROJECT_DOC_MAX_BYTES,
            codex_home: fixture.codex_home(),
            history: History::default(),
            file_opener: UriBasedFileOpener::VsCode,
            codex_linux_sandbox_exe: None,
            hide_agent_reasoning: false,
            show_raw_agent_reasoning: false,
            model_reasoning_effort: None,
            model_reasoning_summary: ReasoningSummary::default(),
            model_verbosity: None,
            chatgpt_base_url: "https://chatgpt.com/backend-api/".to_string(),
            base_instructions: None,
            include_plan_tool: false,
            include_apply_patch_tool: false,
            tools_web_search_request: false,
            use_experimental_streamable_shell_tool: false,
            use_experimental_unified_exec_tool: false,
            use_experimental_use_rmcp_client: false,
            include_view_image_tool: true,
            active_profile: Some("gpt3".to_string()),
            disable_paste_burst: false,
            tui_notifications: Default::default(),
            otel: OtelConfig::default(),
        };

        assert_eq!(expected_gpt3_profile_config, gpt3_profile_config);

        // Verify that loading without specifying a profile in ConfigOverrides
        // uses the default profile from the config file (which is "gpt3").
        let default_profile_overrides = ConfigOverrides {
            cwd: Some(fixture.cwd()),
            ..Default::default()
        };

        let default_profile_config = Config::load_from_base_config_with_overrides(
            fixture.cfg.clone(),
            default_profile_overrides,
            fixture.codex_home(),
        )?;

        assert_eq!(expected_gpt3_profile_config, default_profile_config);
        Ok(())
    }

    #[test]
    fn test_precedence_fixture_with_zdr_profile() -> std::io::Result<()> {
        let fixture = create_test_fixture()?;

        let zdr_profile_overrides = ConfigOverrides {
            config_profile: Some("zdr".to_string()),
            cwd: Some(fixture.cwd()),
            ..Default::default()
        };
        let zdr_profile_config = Config::load_from_base_config_with_overrides(
            fixture.cfg.clone(),
            zdr_profile_overrides,
            fixture.codex_home(),
        )?;
        let expected_zdr_profile_config = Config {
            model: "o3".to_string(),
            review_model: OPENAI_DEFAULT_REVIEW_MODEL.to_string(),
            model_family: find_family_for_model("o3").expect("known model slug"),
            model_context_window: Some(200_000),
            model_max_output_tokens: Some(100_000),
            model_auto_compact_token_limit: None,
            model_provider_id: "openai".to_string(),
            model_provider: fixture.openai_provider.clone(),
            approval_policy: AskForApproval::OnFailure,
            sandbox_policy: SandboxPolicy::new_read_only_policy(),
            shell_environment_policy: ShellEnvironmentPolicy::default(),
            user_instructions: None,
            notify: None,
            cwd: fixture.cwd(),
            mcp_servers: HashMap::new(),
            model_providers: fixture.model_provider_map.clone(),
            project_doc_max_bytes: PROJECT_DOC_MAX_BYTES,
            codex_home: fixture.codex_home(),
            history: History::default(),
            file_opener: UriBasedFileOpener::VsCode,
            codex_linux_sandbox_exe: None,
            hide_agent_reasoning: false,
            show_raw_agent_reasoning: false,
            model_reasoning_effort: None,
            model_reasoning_summary: ReasoningSummary::default(),
            model_verbosity: None,
            chatgpt_base_url: "https://chatgpt.com/backend-api/".to_string(),
            base_instructions: None,
            include_plan_tool: false,
            include_apply_patch_tool: false,
            tools_web_search_request: false,
            use_experimental_streamable_shell_tool: false,
            use_experimental_unified_exec_tool: false,
            use_experimental_use_rmcp_client: false,
            include_view_image_tool: true,
            active_profile: Some("zdr".to_string()),
            disable_paste_burst: false,
            tui_notifications: Default::default(),
            otel: OtelConfig::default(),
        };

        assert_eq!(expected_zdr_profile_config, zdr_profile_config);

        Ok(())
    }

    #[test]
    fn test_precedence_fixture_with_gpt5_profile() -> std::io::Result<()> {
        let fixture = create_test_fixture()?;

        let gpt5_profile_overrides = ConfigOverrides {
            config_profile: Some("gpt5".to_string()),
            cwd: Some(fixture.cwd()),
            ..Default::default()
        };
        let gpt5_profile_config = Config::load_from_base_config_with_overrides(
            fixture.cfg.clone(),
            gpt5_profile_overrides,
            fixture.codex_home(),
        )?;
        let expected_gpt5_profile_config = Config {
            model: "gpt-5".to_string(),
            review_model: OPENAI_DEFAULT_REVIEW_MODEL.to_string(),
            model_family: find_family_for_model("gpt-5").expect("known model slug"),
            model_context_window: Some(272_000),
            model_max_output_tokens: Some(128_000),
            model_auto_compact_token_limit: None,
            model_provider_id: "openai".to_string(),
            model_provider: fixture.openai_provider.clone(),
            approval_policy: AskForApproval::OnFailure,
            sandbox_policy: SandboxPolicy::new_read_only_policy(),
            shell_environment_policy: ShellEnvironmentPolicy::default(),
            user_instructions: None,
            notify: None,
            cwd: fixture.cwd(),
            mcp_servers: HashMap::new(),
            model_providers: fixture.model_provider_map.clone(),
            project_doc_max_bytes: PROJECT_DOC_MAX_BYTES,
            codex_home: fixture.codex_home(),
            history: History::default(),
            file_opener: UriBasedFileOpener::VsCode,
            codex_linux_sandbox_exe: None,
            hide_agent_reasoning: false,
            show_raw_agent_reasoning: false,
            model_reasoning_effort: Some(ReasoningEffort::High),
            model_reasoning_summary: ReasoningSummary::Detailed,
            model_verbosity: Some(Verbosity::High),
            chatgpt_base_url: "https://chatgpt.com/backend-api/".to_string(),
            base_instructions: None,
            include_plan_tool: false,
            include_apply_patch_tool: false,
            tools_web_search_request: false,
            use_experimental_streamable_shell_tool: false,
            use_experimental_unified_exec_tool: false,
            use_experimental_use_rmcp_client: false,
            include_view_image_tool: true,
            active_profile: Some("gpt5".to_string()),
            disable_paste_burst: false,
            tui_notifications: Default::default(),
            otel: OtelConfig::default(),
        };

        assert_eq!(expected_gpt5_profile_config, gpt5_profile_config);

        Ok(())
    }

    #[test]
    fn test_set_project_trusted_writes_explicit_tables() -> anyhow::Result<()> {
        let project_dir = Path::new("/some/path");
        let mut doc = DocumentMut::new();

        set_project_trusted_inner(&mut doc, project_dir)?;

        let contents = doc.to_string();

        let raw_path = project_dir.to_string_lossy();
        let path_str = if raw_path.contains('\\') {
            format!("'{raw_path}'")
        } else {
            format!("\"{raw_path}\"")
        };
        let expected = format!(
            r#"[projects.{path_str}]
trust_level = "trusted"
"#
        );
        assert_eq!(contents, expected);

        Ok(())
    }

    #[test]
    fn test_set_project_trusted_converts_inline_to_explicit() -> anyhow::Result<()> {
        let project_dir = Path::new("/some/path");

        // Seed config.toml with an inline project entry under [projects]
        let raw_path = project_dir.to_string_lossy();
        let path_str = if raw_path.contains('\\') {
            format!("'{raw_path}'")
        } else {
            format!("\"{raw_path}\"")
        };
        // Use a quoted key so backslashes don't require escaping on Windows
        let initial = format!(
            r#"[projects]
{path_str} = {{ trust_level = "untrusted" }}
"#
        );
        let mut doc = initial.parse::<DocumentMut>()?;

        // Run the function; it should convert to explicit tables and set trusted
        set_project_trusted_inner(&mut doc, project_dir)?;

        let contents = doc.to_string();

        // Assert exact output after conversion to explicit table
        let expected = format!(
            r#"[projects]

[projects.{path_str}]
trust_level = "trusted"
"#
        );
        assert_eq!(contents, expected);

        Ok(())
    }

    #[test]
    fn test_set_project_trusted_migrates_top_level_inline_projects_preserving_entries()
    -> anyhow::Result<()> {
        let initial = r#"toplevel = "baz"
projects = { "/Users/mbolin/code/codex4" = { trust_level = "trusted", foo = "bar" } , "/Users/mbolin/code/codex3" = { trust_level = "trusted" } }
model = "foo""#;
        let mut doc = initial.parse::<DocumentMut>()?;

        // Approve a new directory
        let new_project = Path::new("/Users/mbolin/code/codex2");
        set_project_trusted_inner(&mut doc, new_project)?;

        let contents = doc.to_string();

        // Since we created the [projects] table as part of migration, it is kept implicit.
        // Expect explicit per-project tables, preserving prior entries and appending the new one.
        let expected = r#"toplevel = "baz"
model = "foo"

[projects."/Users/mbolin/code/codex4"]
trust_level = "trusted"
foo = "bar"

[projects."/Users/mbolin/code/codex3"]
trust_level = "trusted"

[projects."/Users/mbolin/code/codex2"]
trust_level = "trusted"
"#;
        assert_eq!(contents, expected);

        Ok(())
    }
}

#[cfg(test)]
mod notifications_tests {
    use crate::config_types::Notifications;
    use serde::Deserialize;

    #[derive(Deserialize, Debug, PartialEq)]
    struct TuiTomlTest {
        notifications: Notifications,
    }

    #[derive(Deserialize, Debug, PartialEq)]
    struct RootTomlTest {
        tui: TuiTomlTest,
    }

    #[test]
    fn test_tui_notifications_true() {
        let toml = r#"
            [tui]
            notifications = true
        "#;
        let parsed: RootTomlTest = toml::from_str(toml).expect("deserialize notifications=true");
        assert!(matches!(
            parsed.tui.notifications,
            Notifications::Enabled(true)
        ));
    }

    #[test]
    fn test_tui_notifications_custom_array() {
        let toml = r#"
            [tui]
            notifications = ["foo"]
        "#;
        let parsed: RootTomlTest =
            toml::from_str(toml).expect("deserialize notifications=[\"foo\"]");
        assert!(matches!(
            parsed.tui.notifications,
            Notifications::Custom(ref v) if v == &vec!["foo".to_string()]
        ));
    }
}<|MERGE_RESOLUTION|>--- conflicted
+++ resolved
@@ -1359,7 +1359,6 @@
     }
 
     #[test]
-<<<<<<< HEAD
     fn config_override_wins_over_cli_overrides() -> anyhow::Result<()> {
         let codex_home = TempDir::new()?;
 
@@ -1378,7 +1377,10 @@
         )?;
 
         assert_eq!(cfg.model.as_deref(), Some("override"));
-=======
+        Ok(())
+    }
+
+    #[test]
     fn load_global_mcp_servers_accepts_legacy_ms_field() -> anyhow::Result<()> {
         let codex_home = TempDir::new()?;
         let config_path = codex_home.path().join(CONFIG_TOML_FILE);
@@ -1524,7 +1526,6 @@
             }
             other => panic!("unexpected transport {other:?}"),
         }
->>>>>>> adbc38a9
 
         Ok(())
     }
