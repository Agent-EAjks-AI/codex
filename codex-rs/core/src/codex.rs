use std::collections::HashMap;
use std::fmt::Debug;
use std::path::PathBuf;
use std::sync::Arc;
use std::sync::atomic::AtomicU64;

use crate::AuthManager;
use crate::client_common::REVIEW_PROMPT;
use crate::compact;
use crate::features::Feature;
use crate::function_tool::FunctionCallError;
use crate::parse_command::parse_command;
use crate::parse_turn_item;
use crate::response_processing::process_items;
use crate::terminal;
use crate::user_notification::UserNotifier;
use crate::util::error_or_panic;
use async_channel::Receiver;
use async_channel::Sender;
use codex_protocol::ConversationId;
use codex_protocol::items::TurnItem;
use codex_protocol::protocol::FileChange;
use codex_protocol::protocol::HasLegacyEvent;
use codex_protocol::protocol::ItemCompletedEvent;
use codex_protocol::protocol::ItemStartedEvent;
use codex_protocol::protocol::RawResponseItemEvent;
use codex_protocol::protocol::ReviewRequest;
use codex_protocol::protocol::RolloutItem;
use codex_protocol::protocol::SessionSource;
use codex_protocol::protocol::TaskStartedEvent;
use codex_protocol::protocol::TurnAbortReason;
use codex_protocol::protocol::TurnContextItem;
use futures::future::BoxFuture;
use futures::prelude::*;
use futures::stream::FuturesOrdered;
use mcp_types::CallToolResult;
use mcp_types::ListResourceTemplatesRequestParams;
use mcp_types::ListResourceTemplatesResult;
use mcp_types::ListResourcesRequestParams;
use mcp_types::ListResourcesResult;
use mcp_types::ReadResourceRequestParams;
use mcp_types::ReadResourceResult;
use serde_json;
use serde_json::Value;
use tokio::sync::Mutex;
use tokio::sync::RwLock;
use tokio::sync::oneshot;
use tokio_util::sync::CancellationToken;
use tracing::debug;
use tracing::error;
use tracing::info;
use tracing::warn;

use crate::ModelProviderInfo;
use crate::client::ModelClient;
use crate::client_common::Prompt;
use crate::client_common::ResponseEvent;
use crate::config::Config;
use crate::config::types::ShellEnvironmentPolicy;
use crate::context_manager::ContextManager;
use crate::environment_context::EnvironmentContext;
use crate::error::CodexErr;
use crate::error::Result as CodexResult;
#[cfg(test)]
use crate::exec::StreamOutput;
// Removed: legacy executor wiring replaced by ToolOrchestrator flows.
// legacy normalize_exec_result no longer used after orchestrator migration
use crate::compact::build_compacted_history;
use crate::compact::collect_user_messages;
use crate::mcp::auth::compute_auth_statuses;
use crate::mcp_connection_manager::McpConnectionManager;
use crate::model_family::find_family_for_model;
use crate::openai_model_info::get_model_info;
use crate::project_doc::get_user_instructions;
use crate::protocol::AgentMessageContentDeltaEvent;
use crate::protocol::AgentReasoningSectionBreakEvent;
use crate::protocol::ApplyPatchApprovalRequestEvent;
use crate::protocol::AskForApproval;
use crate::protocol::BackgroundEventEvent;
use crate::protocol::DeprecationNoticeEvent;
use crate::protocol::ErrorEvent;
use crate::protocol::Event;
use crate::protocol::EventMsg;
use crate::protocol::ExecApprovalRequestEvent;
use crate::protocol::Op;
use crate::protocol::RateLimitSnapshot;
use crate::protocol::ReasoningContentDeltaEvent;
use crate::protocol::ReasoningRawContentDeltaEvent;
use crate::protocol::ReviewDecision;
use crate::protocol::SandboxCommandAssessment;
use crate::protocol::SandboxPolicy;
use crate::protocol::SessionConfiguredEvent;
use crate::protocol::StreamErrorEvent;
use crate::protocol::Submission;
use crate::protocol::TokenCountEvent;
use crate::protocol::TokenUsage;
use crate::protocol::TokenUsageInfo;
use crate::protocol::TurnDiffEvent;
use crate::protocol::WarningEvent;
use crate::rollout::RolloutRecorder;
use crate::rollout::RolloutRecorderParams;
use crate::shell;
use crate::state::ActiveTurn;
use crate::state::SessionServices;
use crate::state::SessionState;
use crate::tasks::GhostSnapshotTask;
use crate::tasks::ReviewTask;
use crate::tasks::SessionTask;
use crate::tasks::SessionTaskContext;
use crate::tools::ToolRouter;
use crate::tools::context::SharedTurnDiffTracker;
use crate::tools::parallel::ToolCallRuntime;
use crate::tools::sandboxing::ApprovalStore;
use crate::tools::spec::ToolsConfig;
use crate::tools::spec::ToolsConfigParams;
use crate::turn_diff_tracker::TurnDiffTracker;
use crate::unified_exec::UnifiedExecSessionManager;
use crate::user_instructions::DeveloperInstructions;
use crate::user_instructions::UserInstructions;
use crate::user_notification::UserNotification;
use crate::util::backoff;
use codex_async_utils::OrCancelExt;
use codex_otel::otel_event_manager::OtelEventManager;
use codex_protocol::config_types::ReasoningEffort as ReasoningEffortConfig;
use codex_protocol::config_types::ReasoningSummary as ReasoningSummaryConfig;
use codex_protocol::models::ContentItem;
use codex_protocol::models::FunctionCallOutputPayload;
use codex_protocol::models::ResponseInputItem;
use codex_protocol::models::ResponseItem;
use codex_protocol::protocol::InitialHistory;
use codex_protocol::user_input::UserInput;
use codex_utils_readiness::Readiness;
use codex_utils_readiness::ReadinessFlag;
use codex_utils_tokenizer::warm_model_cache;

/// The high-level interface to the Codex system.
/// It operates as a queue pair where you send submissions and receive events.
pub struct Codex {
    pub(crate) next_id: AtomicU64,
    pub(crate) tx_sub: Sender<Submission>,
    pub(crate) rx_event: Receiver<Event>,
}

/// Wrapper returned by [`Codex::spawn`] containing the spawned [`Codex`],
/// the submission id for the initial `ConfigureSession` request and the
/// unique session id.
pub struct CodexSpawnOk {
    pub codex: Codex,
    pub conversation_id: ConversationId,
}

pub(crate) const INITIAL_SUBMIT_ID: &str = "";
pub(crate) const SUBMISSION_CHANNEL_CAPACITY: usize = 64;

impl Codex {
    /// Spawn a new [`Codex`] and initialize the session.
    pub async fn spawn(
        config: Config,
        auth_manager: Arc<AuthManager>,
        conversation_history: InitialHistory,
        session_source: SessionSource,
    ) -> CodexResult<CodexSpawnOk> {
        let (tx_sub, rx_sub) = async_channel::bounded(SUBMISSION_CHANNEL_CAPACITY);
        let (tx_event, rx_event) = async_channel::unbounded();

        let user_instructions = get_user_instructions(&config).await;

        let config = Arc::new(config);

        let session_configuration = SessionConfiguration {
            provider: config.model_provider.clone(),
            model: config.model.clone(),
            model_reasoning_effort: config.model_reasoning_effort,
            model_reasoning_summary: config.model_reasoning_summary,
            developer_instructions: config.developer_instructions.clone(),
            user_instructions,
            base_instructions: config.base_instructions.clone(),
            compact_prompt: config.compact_prompt.clone(),
            approval_policy: config.approval_policy,
            sandbox_policy: config.sandbox_policy.clone(),
            cwd: config.cwd.clone(),
            original_config_do_not_use: Arc::clone(&config),
            features: config.features.clone(),
            session_source,
        };

        // Generate a unique ID for the lifetime of this Codex session.
        let session_source_clone = session_configuration.session_source.clone();
        let session = Session::new(
            session_configuration,
            config.clone(),
            auth_manager.clone(),
            tx_event.clone(),
            conversation_history,
            session_source_clone,
        )
        .await
        .map_err(|e| {
            error!("Failed to create session: {e:#}");
            CodexErr::InternalAgentDied
        })?;
        let conversation_id = session.conversation_id;

        // This task will run until Op::Shutdown is received.
        tokio::spawn(submission_loop(session, config, rx_sub));
        let codex = Codex {
            next_id: AtomicU64::new(0),
            tx_sub,
            rx_event,
        };

        Ok(CodexSpawnOk {
            codex,
            conversation_id,
        })
    }

    /// Submit the `op` wrapped in a `Submission` with a unique ID.
    pub async fn submit(&self, op: Op) -> CodexResult<String> {
        let id = self
            .next_id
            .fetch_add(1, std::sync::atomic::Ordering::SeqCst)
            .to_string();
        let sub = Submission { id: id.clone(), op };
        self.submit_with_id(sub).await?;
        Ok(id)
    }

    /// Use sparingly: prefer `submit()` so Codex is responsible for generating
    /// unique IDs for each submission.
    pub async fn submit_with_id(&self, sub: Submission) -> CodexResult<()> {
        self.tx_sub
            .send(sub)
            .await
            .map_err(|_| CodexErr::InternalAgentDied)?;
        Ok(())
    }

    pub async fn next_event(&self) -> CodexResult<Event> {
        let event = self
            .rx_event
            .recv()
            .await
            .map_err(|_| CodexErr::InternalAgentDied)?;
        Ok(event)
    }
}

/// Context for an initialized model agent
///
/// A session has at most 1 running task at a time, and can be interrupted by user input.
pub(crate) struct Session {
    conversation_id: ConversationId,
    tx_event: Sender<Event>,
    state: Mutex<SessionState>,
    pub(crate) active_turn: Mutex<Option<ActiveTurn>>,
    pub(crate) services: SessionServices,
    next_internal_sub_id: AtomicU64,
}

/// The context needed for a single turn of the conversation.
#[derive(Debug)]
pub(crate) struct TurnContext {
    pub(crate) sub_id: String,
    pub(crate) client: ModelClient,
    /// The session's current working directory. All relative paths provided by
    /// the model as well as sandbox policies are resolved against this path
    /// instead of `std::env::current_dir()`.
    pub(crate) cwd: PathBuf,
    pub(crate) developer_instructions: Option<String>,
    pub(crate) base_instructions: Option<String>,
    pub(crate) compact_prompt: Option<String>,
    pub(crate) user_instructions: Option<String>,
    pub(crate) approval_policy: AskForApproval,
    pub(crate) sandbox_policy: SandboxPolicy,
    pub(crate) shell_environment_policy: ShellEnvironmentPolicy,
    pub(crate) tools_config: ToolsConfig,
    pub(crate) final_output_json_schema: Option<Value>,
    pub(crate) codex_linux_sandbox_exe: Option<PathBuf>,
    pub(crate) tool_call_gate: Arc<ReadinessFlag>,
}

impl TurnContext {
    pub(crate) fn resolve_path(&self, path: Option<String>) -> PathBuf {
        path.as_ref()
            .map(PathBuf::from)
            .map_or_else(|| self.cwd.clone(), |p| self.cwd.join(p))
    }

    pub(crate) fn compact_prompt(&self) -> &str {
        self.compact_prompt
            .as_deref()
            .unwrap_or(compact::SUMMARIZATION_PROMPT)
    }
}

#[allow(dead_code)]
#[derive(Clone)]
pub(crate) struct SessionConfiguration {
    /// Provider identifier ("openai", "openrouter", ...).
    provider: ModelProviderInfo,

    /// If not specified, server will use its default model.
    model: String,

    model_reasoning_effort: Option<ReasoningEffortConfig>,
    model_reasoning_summary: ReasoningSummaryConfig,

    /// Developer instructions that supplement the base instructions.
    developer_instructions: Option<String>,

    /// Model instructions that are appended to the base instructions.
    user_instructions: Option<String>,

    /// Base instructions override.
    base_instructions: Option<String>,

    /// Compact prompt override.
    compact_prompt: Option<String>,

    /// When to escalate for approval for execution
    approval_policy: AskForApproval,
    /// How to sandbox commands executed in the system
    sandbox_policy: SandboxPolicy,

    /// Working directory that should be treated as the *root* of the
    /// session. All relative paths supplied by the model as well as the
    /// execution sandbox are resolved against this directory **instead**
    /// of the process-wide current working directory. CLI front-ends are
    /// expected to expand this to an absolute path before sending the
    /// `ConfigureSession` operation so that the business-logic layer can
    /// operate deterministically.
    cwd: PathBuf,

    /// Set of feature flags for this session
    features: Features,

    // TODO(pakrym): Remove config from here
    original_config_do_not_use: Arc<Config>,
    /// Source of the session (cli, vscode, exec, mcp, ...)
    session_source: SessionSource,
}

impl SessionConfiguration {
    pub(crate) fn apply(&self, updates: &SessionSettingsUpdate) -> Self {
        let mut next_configuration = self.clone();
        if let Some(model) = updates.model.clone() {
            next_configuration.model = model;
        }
        if let Some(effort) = updates.reasoning_effort {
            next_configuration.model_reasoning_effort = effort;
        }
        if let Some(summary) = updates.reasoning_summary {
            next_configuration.model_reasoning_summary = summary;
        }
        if let Some(approval_policy) = updates.approval_policy {
            next_configuration.approval_policy = approval_policy;
        }
        if let Some(sandbox_policy) = updates.sandbox_policy.clone() {
            next_configuration.sandbox_policy = sandbox_policy;
        }
        if let Some(cwd) = updates.cwd.clone() {
            next_configuration.cwd = cwd;
        }
        next_configuration
    }
}

#[derive(Default, Clone)]
pub(crate) struct SessionSettingsUpdate {
    pub(crate) cwd: Option<PathBuf>,
    pub(crate) approval_policy: Option<AskForApproval>,
    pub(crate) sandbox_policy: Option<SandboxPolicy>,
    pub(crate) model: Option<String>,
    pub(crate) reasoning_effort: Option<Option<ReasoningEffortConfig>>,
    pub(crate) reasoning_summary: Option<ReasoningSummaryConfig>,
    pub(crate) final_output_json_schema: Option<Option<Value>>,
}

impl Session {
    fn make_turn_context(
        auth_manager: Option<Arc<AuthManager>>,
        otel_event_manager: &OtelEventManager,
        provider: ModelProviderInfo,
        session_configuration: &SessionConfiguration,
        conversation_id: ConversationId,
        sub_id: String,
    ) -> TurnContext {
        let config = session_configuration.original_config_do_not_use.clone();
        let model_family = find_family_for_model(&session_configuration.model)
            .unwrap_or_else(|| config.model_family.clone());
        let mut per_turn_config = (*config).clone();
        per_turn_config.model = session_configuration.model.clone();
        per_turn_config.model_family = model_family.clone();
        per_turn_config.model_reasoning_effort = session_configuration.model_reasoning_effort;
        per_turn_config.model_reasoning_summary = session_configuration.model_reasoning_summary;
        if let Some(model_info) = get_model_info(&model_family) {
            per_turn_config.model_context_window = Some(model_info.context_window);
        }

        let otel_event_manager = otel_event_manager.clone().with_model(
            session_configuration.model.as_str(),
            session_configuration.model.as_str(),
        );

        let client = ModelClient::new(
            Arc::new(per_turn_config),
            auth_manager,
            otel_event_manager,
            provider,
            session_configuration.model_reasoning_effort,
            session_configuration.model_reasoning_summary,
            conversation_id,
            session_configuration.session_source.clone(),
        );

        let tools_config = ToolsConfig::new(&ToolsConfigParams {
            model_family: &model_family,
            features: &config.features,
        });

        TurnContext {
            sub_id,
            client,
            cwd: session_configuration.cwd.clone(),
            developer_instructions: session_configuration.developer_instructions.clone(),
            base_instructions: session_configuration.base_instructions.clone(),
            compact_prompt: session_configuration.compact_prompt.clone(),
            user_instructions: session_configuration.user_instructions.clone(),
            approval_policy: session_configuration.approval_policy,
            sandbox_policy: session_configuration.sandbox_policy.clone(),
            shell_environment_policy: config.shell_environment_policy.clone(),
            tools_config,
            final_output_json_schema: None,
            codex_linux_sandbox_exe: config.codex_linux_sandbox_exe.clone(),
            tool_call_gate: Arc::new(ReadinessFlag::new()),
        }
    }

    async fn new(
        session_configuration: SessionConfiguration,
        config: Arc<Config>,
        auth_manager: Arc<AuthManager>,
        tx_event: Sender<Event>,
        initial_history: InitialHistory,
        session_source: SessionSource,
    ) -> anyhow::Result<Arc<Self>> {
        debug!(
            "Configuring session: model={}; provider={:?}",
            session_configuration.model, session_configuration.provider
        );
        if !session_configuration.cwd.is_absolute() {
            return Err(anyhow::anyhow!(
                "cwd is not absolute: {:?}",
                session_configuration.cwd
            ));
        }

        let (conversation_id, rollout_params) = match &initial_history {
            InitialHistory::New | InitialHistory::Forked(_) => {
                let conversation_id = ConversationId::default();
                (
                    conversation_id,
                    RolloutRecorderParams::new(
                        conversation_id,
                        session_configuration.user_instructions.clone(),
                        session_source,
                    ),
                )
            }
            InitialHistory::Resumed(resumed_history) => (
                resumed_history.conversation_id,
                RolloutRecorderParams::resume(resumed_history.rollout_path.clone()),
            ),
        };

        // Kick off independent async setup tasks in parallel to reduce startup latency.
        //
        // - initialize RolloutRecorder with new or resumed session info
        // - perform default shell discovery
        // - load history metadata
        let rollout_fut = RolloutRecorder::new(&config, rollout_params);

        let default_shell_fut = shell::default_user_shell();
        let history_meta_fut = crate::message_history::history_metadata(&config);
        let auth_statuses_fut = compute_auth_statuses(
            config.mcp_servers.iter(),
            config.mcp_oauth_credentials_store_mode,
        );

        // Join all independent futures.
        let (rollout_recorder, default_shell, (history_log_id, history_entry_count), auth_statuses) = tokio::join!(
            rollout_fut,
            default_shell_fut,
            history_meta_fut,
            auth_statuses_fut
        );

        let rollout_recorder = rollout_recorder.map_err(|e| {
            error!("failed to initialize rollout recorder: {e:#}");
            anyhow::anyhow!("failed to initialize rollout recorder: {e:#}")
        })?;
        let rollout_path = rollout_recorder.rollout_path.clone();

        let mut post_session_configured_events = Vec::<Event>::new();

        for (alias, feature) in session_configuration.features.legacy_feature_usages() {
            let canonical = feature.key();
            let summary = format!("`{alias}` is deprecated. Use `{canonical}` instead.");
            let details = if alias == canonical {
                None
            } else {
                Some(format!(
                    "Enable it with `--enable {canonical}` or `[features].{canonical}` in config.toml. See https://github.com/openai/codex/blob/main/docs/config.md#feature-flags for details."
                ))
            };
            post_session_configured_events.push(Event {
                id: INITIAL_SUBMIT_ID.to_owned(),
                msg: EventMsg::DeprecationNotice(DeprecationNoticeEvent { summary, details }),
            });
        }

        let otel_event_manager = OtelEventManager::new(
            conversation_id,
            config.model.as_str(),
            config.model_family.slug.as_str(),
            auth_manager.auth().and_then(|a| a.get_account_id()),
            auth_manager.auth().and_then(|a| a.get_account_email()),
            auth_manager.auth().map(|a| a.mode),
            config.otel.log_user_prompt,
            terminal::user_agent(),
        );

        otel_event_manager.conversation_starts(
            config.model_provider.name.as_str(),
            config.model_reasoning_effort,
            config.model_reasoning_summary,
            config.model_context_window,
            config.model_max_output_tokens,
            config.model_auto_compact_token_limit,
            config.approval_policy,
            config.sandbox_policy.clone(),
            config.mcp_servers.keys().map(String::as_str).collect(),
            config.active_profile.clone(),
        );

        // Create the mutable state for the Session.
        let state = SessionState::new(session_configuration.clone());

        // Warm the tokenizer cache for the session model without blocking startup.
        warm_model_cache(&session_configuration.model);

        let services = SessionServices {
            mcp_connection_manager: Arc::new(RwLock::new(McpConnectionManager::default())),
            mcp_startup_cancellation_token: CancellationToken::new(),
            unified_exec_manager: UnifiedExecSessionManager::default(),
            notifier: UserNotifier::new(config.notify.clone()),
            rollout: Mutex::new(Some(rollout_recorder)),
            user_shell: default_shell,
            show_raw_agent_reasoning: config.show_raw_agent_reasoning,
            auth_manager: Arc::clone(&auth_manager),
            otel_event_manager,
            tool_approvals: Mutex::new(ApprovalStore::default()),
        };

        let sess = Arc::new(Session {
            conversation_id,
            tx_event: tx_event.clone(),
            state: Mutex::new(state),
            active_turn: Mutex::new(None),
            services,
            next_internal_sub_id: AtomicU64::new(0),
        });

        // Dispatch the SessionConfiguredEvent first and then report any errors.
        // If resuming, include converted initial messages in the payload so UIs can render them immediately.
        let initial_messages = initial_history.get_event_msgs();

        let events = std::iter::once(Event {
            id: INITIAL_SUBMIT_ID.to_owned(),
            msg: EventMsg::SessionConfigured(SessionConfiguredEvent {
                session_id: conversation_id,
                model: session_configuration.model.clone(),
                reasoning_effort: session_configuration.model_reasoning_effort,
                history_log_id,
                history_entry_count,
                initial_messages,
                rollout_path,
            }),
        })
        .chain(post_session_configured_events.into_iter());
        for event in events {
            sess.send_event_raw(event).await;
        }
        sess.services
            .mcp_connection_manager
            .write()
            .await
            .initialize(
                config.mcp_servers.clone(),
                config.mcp_oauth_credentials_store_mode,
                auth_statuses.clone(),
                tx_event.clone(),
                sess.services.mcp_startup_cancellation_token.clone(),
            );

        // record_initial_history can emit events. We record only after the SessionConfiguredEvent is emitted.
        sess.record_initial_history(initial_history).await;

        Ok(sess)
    }

    pub(crate) fn get_tx_event(&self) -> Sender<Event> {
        self.tx_event.clone()
    }

    /// Ensure all rollout writes are durably flushed.
    pub(crate) async fn flush_rollout(&self) {
        let recorder = {
            let guard = self.services.rollout.lock().await;
            guard.clone()
        };
        if let Some(rec) = recorder
            && let Err(e) = rec.flush().await
        {
            warn!("failed to flush rollout recorder: {e}");
        }
    }

    fn next_internal_sub_id(&self) -> String {
        let id = self
            .next_internal_sub_id
            .fetch_add(1, std::sync::atomic::Ordering::SeqCst);
        format!("auto-compact-{id}")
    }

    async fn record_initial_history(&self, conversation_history: InitialHistory) {
        let turn_context = self.new_turn(SessionSettingsUpdate::default()).await;
        match conversation_history {
            InitialHistory::New => {
                // Build and record initial items (user instructions + environment context)
                let items = self.build_initial_context(&turn_context);
                self.record_conversation_items(&turn_context, &items).await;
                // Ensure initial items are visible to immediate readers (e.g., tests, forks).
                self.flush_rollout().await;
            }
            InitialHistory::Resumed(_) | InitialHistory::Forked(_) => {
                let rollout_items = conversation_history.get_rollout_items();
                let persist = matches!(conversation_history, InitialHistory::Forked(_));

                // If resuming, warn when the last recorded model differs from the current one.
                if let InitialHistory::Resumed(_) = conversation_history
                    && let Some(prev) = rollout_items.iter().rev().find_map(|it| {
                        if let RolloutItem::TurnContext(ctx) = it {
                            Some(ctx.model.as_str())
                        } else {
                            None
                        }
                    })
                {
                    let curr = turn_context.client.get_model();
                    if prev != curr {
                        warn!(
                            "resuming session with different model: previous={prev}, current={curr}"
                        );
                        self.send_event(
                                &turn_context,
                                EventMsg::Warning(WarningEvent {
                                    message: format!(
                                        "This session was recorded with model `{prev}` but is resuming with `{curr}`. \
                         Consider switching back to `{prev}` as it may affect Codex performance."
                                    ),
                                }),
                            )
                                .await;
                    }
                }

                // Always add response items to conversation history
                let reconstructed_history =
                    self.reconstruct_history_from_rollout(&turn_context, &rollout_items);
                if !reconstructed_history.is_empty() {
                    self.record_into_history(&reconstructed_history).await;
                }

                // If persisting, persist all rollout items as-is (recorder filters)
                if persist && !rollout_items.is_empty() {
                    self.persist_rollout_items(&rollout_items).await;
                }
                // Flush after seeding history and any persisted rollout copy.
                self.flush_rollout().await;
            }
        }
    }

    pub(crate) async fn update_settings(&self, updates: SessionSettingsUpdate) {
        let mut state = self.state.lock().await;

        state.session_configuration = state.session_configuration.apply(&updates);
    }

    pub(crate) async fn new_turn(&self, updates: SessionSettingsUpdate) -> Arc<TurnContext> {
        let sub_id = self.next_internal_sub_id();
        self.new_turn_with_sub_id(sub_id, updates).await
    }

    pub(crate) async fn new_turn_with_sub_id(
        &self,
        sub_id: String,
        updates: SessionSettingsUpdate,
    ) -> Arc<TurnContext> {
        let session_configuration = {
            let mut state = self.state.lock().await;
            let session_configuration = state.session_configuration.clone().apply(&updates);
            state.session_configuration = session_configuration.clone();
            session_configuration
        };

        let mut turn_context: TurnContext = Self::make_turn_context(
            Some(Arc::clone(&self.services.auth_manager)),
            &self.services.otel_event_manager,
            session_configuration.provider.clone(),
            &session_configuration,
            self.conversation_id,
            sub_id,
        );
        if let Some(final_schema) = updates.final_output_json_schema {
            turn_context.final_output_json_schema = final_schema;
        }
        Arc::new(turn_context)
    }

    fn build_environment_update_item(
        &self,
        previous: Option<&Arc<TurnContext>>,
        next: &TurnContext,
    ) -> Option<ResponseItem> {
        let prev = previous?;

        let prev_context = EnvironmentContext::from(prev.as_ref());
        let next_context = EnvironmentContext::from(next);
        if prev_context.equals_except_shell(&next_context) {
            return None;
        }
        Some(ResponseItem::from(EnvironmentContext::diff(
            prev.as_ref(),
            next,
        )))
    }

    /// Persist the event to rollout and send it to clients.
    pub(crate) async fn send_event(&self, turn_context: &TurnContext, msg: EventMsg) {
        let legacy_source = msg.clone();
        let event = Event {
            id: turn_context.sub_id.clone(),
            msg,
        };
        self.send_event_raw(event).await;

        let show_raw_agent_reasoning = self.show_raw_agent_reasoning();
        for legacy in legacy_source.as_legacy_events(show_raw_agent_reasoning) {
            let legacy_event = Event {
                id: turn_context.sub_id.clone(),
                msg: legacy,
            };
            self.send_event_raw(legacy_event).await;
        }
    }

    pub(crate) async fn send_event_raw(&self, event: Event) {
        // Persist the event into rollout (recorder filters as needed)
        let rollout_items = vec![RolloutItem::EventMsg(event.msg.clone())];
        self.persist_rollout_items(&rollout_items).await;
        if let Err(e) = self.tx_event.send(event).await {
            error!("failed to send tool call event: {e}");
        }
    }

    async fn emit_turn_item_started(&self, turn_context: &TurnContext, item: &TurnItem) {
        self.send_event(
            turn_context,
            EventMsg::ItemStarted(ItemStartedEvent {
                thread_id: self.conversation_id,
                turn_id: turn_context.sub_id.clone(),
                item: item.clone(),
            }),
        )
        .await;
    }

    async fn emit_turn_item_completed(&self, turn_context: &TurnContext, item: TurnItem) {
        self.send_event(
            turn_context,
            EventMsg::ItemCompleted(ItemCompletedEvent {
                thread_id: self.conversation_id,
                turn_id: turn_context.sub_id.clone(),
                item,
            }),
        )
        .await;
    }

    pub(crate) async fn assess_sandbox_command(
        &self,
        turn_context: &TurnContext,
        call_id: &str,
        command: &[String],
        failure_message: Option<&str>,
    ) -> Option<SandboxCommandAssessment> {
        let config = turn_context.client.config();
        let provider = turn_context.client.provider().clone();
        let auth_manager = Arc::clone(&self.services.auth_manager);
        let otel = self.services.otel_event_manager.clone();
        crate::sandboxing::assessment::assess_command(
            config,
            provider,
            auth_manager,
            &otel,
            self.conversation_id,
            turn_context.client.get_session_source(),
            call_id,
            command,
            &turn_context.sandbox_policy,
            &turn_context.cwd,
            failure_message,
        )
        .await
    }

    /// Emit an exec approval request event and await the user's decision.
    ///
    /// The request is keyed by `sub_id`/`call_id` so matching responses are delivered
    /// to the correct in-flight turn. If the task is aborted, this returns the
    /// default `ReviewDecision` (`Denied`).
    pub async fn request_command_approval(
        &self,
        turn_context: &TurnContext,
        call_id: String,
        command: Vec<String>,
        cwd: PathBuf,
        reason: Option<String>,
        risk: Option<SandboxCommandAssessment>,
    ) -> ReviewDecision {
        let sub_id = turn_context.sub_id.clone();
        // Add the tx_approve callback to the map before sending the request.
        let (tx_approve, rx_approve) = oneshot::channel();
        let event_id = sub_id.clone();
        let prev_entry = {
            let mut active = self.active_turn.lock().await;
            match active.as_mut() {
                Some(at) => {
                    let mut ts = at.turn_state.lock().await;
                    ts.insert_pending_approval(sub_id, tx_approve)
                }
                None => None,
            }
        };
        if prev_entry.is_some() {
            warn!("Overwriting existing pending approval for sub_id: {event_id}");
        }

        let parsed_cmd = parse_command(&command);
        let event = EventMsg::ExecApprovalRequest(ExecApprovalRequestEvent {
            call_id,
            command,
            cwd,
            reason,
            risk,
            parsed_cmd,
        });
        self.send_event(turn_context, event).await;
        rx_approve.await.unwrap_or_default()
    }

    pub async fn request_patch_approval(
        &self,
        turn_context: &TurnContext,
        call_id: String,
        changes: HashMap<PathBuf, FileChange>,
        reason: Option<String>,
        grant_root: Option<PathBuf>,
    ) -> oneshot::Receiver<ReviewDecision> {
        let sub_id = turn_context.sub_id.clone();
        // Add the tx_approve callback to the map before sending the request.
        let (tx_approve, rx_approve) = oneshot::channel();
        let event_id = sub_id.clone();
        let prev_entry = {
            let mut active = self.active_turn.lock().await;
            match active.as_mut() {
                Some(at) => {
                    let mut ts = at.turn_state.lock().await;
                    ts.insert_pending_approval(sub_id, tx_approve)
                }
                None => None,
            }
        };
        if prev_entry.is_some() {
            warn!("Overwriting existing pending approval for sub_id: {event_id}");
        }

        let event = EventMsg::ApplyPatchApprovalRequest(ApplyPatchApprovalRequestEvent {
            call_id,
            changes,
            reason,
            grant_root,
        });
        self.send_event(turn_context, event).await;
        rx_approve
    }

    pub async fn notify_approval(&self, sub_id: &str, decision: ReviewDecision) {
        let entry = {
            let mut active = self.active_turn.lock().await;
            match active.as_mut() {
                Some(at) => {
                    let mut ts = at.turn_state.lock().await;
                    ts.remove_pending_approval(sub_id)
                }
                None => None,
            }
        };
        match entry {
            Some(tx_approve) => {
                tx_approve.send(decision).ok();
            }
            None => {
                warn!("No pending approval found for sub_id: {sub_id}");
            }
        }
    }

    /// Records input items: always append to conversation history and
    /// persist these response items to rollout.
    pub(crate) async fn record_conversation_items(
        &self,
        turn_context: &TurnContext,
        items: &[ResponseItem],
    ) {
        self.record_into_history(items).await;
        self.persist_rollout_response_items(items).await;
        self.send_raw_response_items(turn_context, items).await;
    }

    fn reconstruct_history_from_rollout(
        &self,
        turn_context: &TurnContext,
        rollout_items: &[RolloutItem],
    ) -> Vec<ResponseItem> {
        let mut history = ContextManager::new();
        for item in rollout_items {
            match item {
                RolloutItem::ResponseItem(response_item) => {
                    history.record_items(std::iter::once(response_item));
                }
                RolloutItem::Compacted(compacted) => {
                    let snapshot = history.get_history();
                    let user_messages = collect_user_messages(&snapshot);
                    let rebuilt = build_compacted_history(
                        self.build_initial_context(turn_context),
                        &user_messages,
                        &compacted.message,
                    );
                    history.replace(rebuilt);
                }
                _ => {}
            }
        }
        history.get_history()
    }

    /// Append ResponseItems to the in-memory conversation history only.
    pub(crate) async fn record_into_history(&self, items: &[ResponseItem]) {
        let mut state = self.state.lock().await;
        state.record_items(items.iter());
    }

    pub(crate) async fn replace_history(&self, items: Vec<ResponseItem>) {
        let mut state = self.state.lock().await;
        state.replace_history(items);
    }

    async fn persist_rollout_response_items(&self, items: &[ResponseItem]) {
        let rollout_items: Vec<RolloutItem> = items
            .iter()
            .cloned()
            .map(RolloutItem::ResponseItem)
            .collect();
        self.persist_rollout_items(&rollout_items).await;
    }

    async fn send_raw_response_items(&self, turn_context: &TurnContext, items: &[ResponseItem]) {
        for item in items {
            self.send_event(
                turn_context,
                EventMsg::RawResponseItem(RawResponseItemEvent { item: item.clone() }),
            )
            .await;
        }
    }

    pub(crate) fn build_initial_context(&self, turn_context: &TurnContext) -> Vec<ResponseItem> {
        let mut items = Vec::<ResponseItem>::with_capacity(3);
        if let Some(developer_instructions) = turn_context.developer_instructions.as_deref() {
            items.push(DeveloperInstructions::new(developer_instructions.to_string()).into());
        }
        if let Some(user_instructions) = turn_context.user_instructions.as_deref() {
            items.push(
                UserInstructions {
                    text: user_instructions.to_string(),
                    directory: turn_context.cwd.to_string_lossy().into_owned(),
                }
                .into(),
            );
        }
        items.push(ResponseItem::from(EnvironmentContext::new(
            Some(turn_context.cwd.clone()),
            Some(turn_context.approval_policy),
            Some(turn_context.sandbox_policy.clone()),
            Some(self.user_shell().clone()),
        )));
        items
    }

    pub(crate) async fn persist_rollout_items(&self, items: &[RolloutItem]) {
        let recorder = {
            let guard = self.services.rollout.lock().await;
            guard.clone()
        };
        if let Some(rec) = recorder
            && let Err(e) = rec.record_items(items).await
        {
            error!("failed to record rollout items: {e:#}");
        }
    }

    pub(crate) async fn clone_history(&self) -> ContextManager {
        let state = self.state.lock().await;
        state.clone_history()
    }

    pub(crate) async fn update_token_usage_info(
        &self,
        turn_context: &TurnContext,
        token_usage: Option<&TokenUsage>,
    ) {
        {
            let mut state = self.state.lock().await;
            if let Some(token_usage) = token_usage {
                state.update_token_info_from_usage(
                    token_usage,
                    turn_context.client.get_model_context_window(),
                );
            }
        }
        self.send_token_count_event(turn_context).await;
    }

    pub(crate) async fn override_last_token_usage_estimate(
        &self,
        turn_context: &TurnContext,
        estimated_total_tokens: i64,
    ) {
        {
            let mut state = self.state.lock().await;
            let mut info = state.token_info().unwrap_or(TokenUsageInfo {
                total_token_usage: TokenUsage::default(),
                last_token_usage: TokenUsage::default(),
                model_context_window: None,
            });

            info.last_token_usage = TokenUsage {
                input_tokens: 0,
                cached_input_tokens: 0,
                output_tokens: 0,
                reasoning_output_tokens: 0,
                total_tokens: estimated_total_tokens.max(0),
            };

            if info.model_context_window.is_none() {
                info.model_context_window = turn_context.client.get_model_context_window();
            }

            state.set_token_info(Some(info));
        }
        self.send_token_count_event(turn_context).await;
    }

    pub(crate) async fn update_rate_limits(
        &self,
        turn_context: &TurnContext,
        new_rate_limits: RateLimitSnapshot,
    ) {
        {
            let mut state = self.state.lock().await;
            state.set_rate_limits(new_rate_limits);
        }
        self.send_token_count_event(turn_context).await;
    }

    async fn send_token_count_event(&self, turn_context: &TurnContext) {
        let (info, rate_limits) = {
            let state = self.state.lock().await;
            state.token_info_and_rate_limits()
        };
        let event = EventMsg::TokenCount(TokenCountEvent { info, rate_limits });
        self.send_event(turn_context, event).await;
    }

    pub(crate) async fn set_total_tokens_full(&self, turn_context: &TurnContext) {
        let context_window = turn_context.client.get_model_context_window();
        if let Some(context_window) = context_window {
            {
                let mut state = self.state.lock().await;
                state.set_token_usage_full(context_window);
            }
            self.send_token_count_event(turn_context).await;
        }
    }

    /// Record a user input item to conversation history and also persist a
    /// corresponding UserMessage EventMsg to rollout.
    async fn record_input_and_rollout_usermsg(
        &self,
        turn_context: &TurnContext,
        response_input: &ResponseInputItem,
    ) {
        let response_item: ResponseItem = response_input.clone().into();
        // Add to conversation history and persist response item to rollout
        self.record_conversation_items(turn_context, std::slice::from_ref(&response_item))
            .await;

        // Derive user message events and persist only UserMessage to rollout
        let turn_item = parse_turn_item(&response_item);

        if let Some(item @ TurnItem::UserMessage(_)) = turn_item {
            self.emit_turn_item_started(turn_context, &item).await;
            self.emit_turn_item_completed(turn_context, item).await;
        }
    }

    pub(crate) async fn notify_background_event(
        &self,
        turn_context: &TurnContext,
        message: impl Into<String>,
    ) {
        let event = EventMsg::BackgroundEvent(BackgroundEventEvent {
            message: message.into(),
        });
        self.send_event(turn_context, event).await;
    }

    pub(crate) async fn notify_stream_error(
        &self,
        turn_context: &TurnContext,
        message: impl Into<String>,
    ) {
        let event = EventMsg::StreamError(StreamErrorEvent {
            message: message.into(),
        });
        self.send_event(turn_context, event).await;
    }

    async fn maybe_start_ghost_snapshot(
        self: &Arc<Self>,
        turn_context: Arc<TurnContext>,
        cancellation_token: CancellationToken,
    ) {
        if !self
            .state
            .lock()
            .await
            .session_configuration
            .features
            .enabled(Feature::GhostCommit)
        {
            return;
        }
        let token = match turn_context.tool_call_gate.subscribe().await {
            Ok(token) => token,
            Err(err) => {
                warn!("failed to subscribe to ghost snapshot readiness: {err}");
                return;
            }
        };

        info!("spawning ghost snapshot task");
        let task = GhostSnapshotTask::new(token);
        Arc::new(task)
            .run(
                Arc::new(SessionTaskContext::new(self.clone())),
                turn_context.clone(),
                Vec::new(),
                cancellation_token,
            )
            .await;
    }

    /// Returns the input if there was no task running to inject into
    pub async fn inject_input(&self, input: Vec<UserInput>) -> Result<(), Vec<UserInput>> {
        let mut active = self.active_turn.lock().await;
        match active.as_mut() {
            Some(at) => {
                let mut ts = at.turn_state.lock().await;
                ts.push_pending_input(input.into());
                Ok(())
            }
            None => Err(input),
        }
    }

    pub async fn get_pending_input(&self) -> Vec<ResponseInputItem> {
        let mut active = self.active_turn.lock().await;
        match active.as_mut() {
            Some(at) => {
                let mut ts = at.turn_state.lock().await;
                ts.take_pending_input()
            }
            None => Vec::with_capacity(0),
        }
    }

    pub async fn list_resources(
        &self,
        server: &str,
        params: Option<ListResourcesRequestParams>,
    ) -> anyhow::Result<ListResourcesResult> {
        self.services
            .mcp_connection_manager
            .read()
            .await
            .list_resources(server, params)
            .await
    }

    pub async fn list_resource_templates(
        &self,
        server: &str,
        params: Option<ListResourceTemplatesRequestParams>,
    ) -> anyhow::Result<ListResourceTemplatesResult> {
        self.services
            .mcp_connection_manager
            .read()
            .await
            .list_resource_templates(server, params)
            .await
    }

    pub async fn read_resource(
        &self,
        server: &str,
        params: ReadResourceRequestParams,
    ) -> anyhow::Result<ReadResourceResult> {
        self.services
            .mcp_connection_manager
            .read()
            .await
            .read_resource(server, params)
            .await
    }

    pub async fn call_tool(
        &self,
        server: &str,
        tool: &str,
        arguments: Option<serde_json::Value>,
    ) -> anyhow::Result<CallToolResult> {
        self.services
            .mcp_connection_manager
            .read()
            .await
            .call_tool(server, tool, arguments)
            .await
    }

    pub(crate) async fn parse_mcp_tool_name(&self, tool_name: &str) -> Option<(String, String)> {
        self.services
            .mcp_connection_manager
            .read()
            .await
            .parse_tool_name(tool_name)
            .await
    }

    pub async fn interrupt_task(self: &Arc<Self>) {
        info!("interrupt received: abort current task, if any");
        let has_active_turn = { self.active_turn.lock().await.is_some() };
        if has_active_turn {
            self.abort_all_tasks(TurnAbortReason::Interrupted).await;
        } else {
            self.cancel_mcp_startup().await;
        }
    }

    pub(crate) fn notifier(&self) -> &UserNotifier {
        &self.services.notifier
    }

    pub(crate) fn user_shell(&self) -> &shell::Shell {
        &self.services.user_shell
    }

    fn show_raw_agent_reasoning(&self) -> bool {
        self.services.show_raw_agent_reasoning
    }

    async fn cancel_mcp_startup(&self) {
        self.services.mcp_startup_cancellation_token.cancel();
    }
}

async fn submission_loop(sess: Arc<Session>, config: Arc<Config>, rx_sub: Receiver<Submission>) {
    let mut previous_context: Option<Arc<TurnContext>> = None;
    // To break out of this loop, send Op::Shutdown.
    while let Ok(sub) = rx_sub.recv().await {
        debug!(?sub, "Submission");
        match sub.op.clone() {
            Op::Interrupt => {
                handlers::interrupt(&sess).await;
            }
            Op::OverrideTurnContext {
                cwd,
                approval_policy,
                sandbox_policy,
                model,
                effort,
                summary,
            } => {
                handlers::override_turn_context(
                    &sess,
                    SessionSettingsUpdate {
                        cwd,
                        approval_policy,
                        sandbox_policy,
                        model,
                        reasoning_effort: effort,
                        reasoning_summary: summary,
                        ..Default::default()
                    },
                )
                .await;
            }
            Op::UserInput { .. } | Op::UserTurn { .. } => {
                handlers::user_input_or_turn(&sess, sub.id.clone(), sub.op, &mut previous_context)
                    .await;
            }
            Op::ExecApproval { id, decision } => {
                handlers::exec_approval(&sess, id, decision).await;
            }
            Op::PatchApproval { id, decision } => {
                handlers::patch_approval(&sess, id, decision).await;
            }
            Op::AddToHistory { text } => {
                handlers::add_to_history(&sess, &config, text).await;
            }
            Op::GetHistoryEntryRequest { offset, log_id } => {
                handlers::get_history_entry_request(&sess, &config, sub.id.clone(), offset, log_id)
                    .await;
            }
            Op::ListMcpTools => {
                handlers::list_mcp_tools(&sess, &config, sub.id.clone()).await;
            }
            Op::ListCustomPrompts => {
                handlers::list_custom_prompts(&sess, sub.id.clone()).await;
            }
            Op::Undo => {
                handlers::undo(&sess, sub.id.clone()).await;
            }
            Op::Compact => {
                handlers::compact(&sess, sub.id.clone()).await;
            }
            Op::RunUserShellCommand { command } => {
                handlers::run_user_shell_command(
                    &sess,
                    sub.id.clone(),
                    command,
                    &mut previous_context,
                )
                .await;
            }
            Op::Shutdown => {
                if handlers::shutdown(&sess, sub.id.clone()).await {
                    break;
                }
            }
            Op::Review { review_request } => {
                handlers::review(&sess, &config, sub.id.clone(), review_request).await;
            }
            _ => {} // Ignore unknown ops; enum is non_exhaustive to allow extensions.
        }
    }
    debug!("Agent loop exited");
}

/// Operation handlers
mod handlers {
    use crate::codex::Session;
    use crate::codex::SessionSettingsUpdate;
    use crate::codex::TurnContext;

    use crate::codex::spawn_review_thread;
    use crate::config::Config;
    use crate::mcp::auth::compute_auth_statuses;
    use crate::tasks::CompactTask;
    use crate::tasks::RegularTask;
    use crate::tasks::UndoTask;
    use crate::tasks::UserShellCommandTask;
    use codex_protocol::custom_prompts::CustomPrompt;
    use codex_protocol::protocol::ErrorEvent;
    use codex_protocol::protocol::Event;
    use codex_protocol::protocol::EventMsg;
    use codex_protocol::protocol::ListCustomPromptsResponseEvent;
    use codex_protocol::protocol::Op;
    use codex_protocol::protocol::ReviewDecision;
    use codex_protocol::protocol::ReviewRequest;
    use codex_protocol::protocol::TurnAbortReason;
    use codex_protocol::user_input::UserInput;
    use std::sync::Arc;
    use tracing::info;
    use tracing::warn;

    pub async fn interrupt(sess: &Arc<Session>) {
        sess.interrupt_task().await;
    }

    pub async fn override_turn_context(sess: &Session, updates: SessionSettingsUpdate) {
        sess.update_settings(updates).await;
    }

    pub async fn user_input_or_turn(
        sess: &Arc<Session>,
        sub_id: String,
        op: Op,
        previous_context: &mut Option<Arc<TurnContext>>,
    ) {
        let (items, updates) = match op {
            Op::UserTurn {
                cwd,
                approval_policy,
                sandbox_policy,
                model,
                effort,
                summary,
                final_output_json_schema,
                items,
            } => (
                items,
                SessionSettingsUpdate {
                    cwd: Some(cwd),
                    approval_policy: Some(approval_policy),
                    sandbox_policy: Some(sandbox_policy),
                    model: Some(model),
                    reasoning_effort: Some(effort),
                    reasoning_summary: Some(summary),
                    final_output_json_schema: Some(final_output_json_schema),
                },
            ),
            Op::UserInput { items } => (items, SessionSettingsUpdate::default()),
            _ => unreachable!(),
        };

        let current_context = sess.new_turn_with_sub_id(sub_id, updates).await;
        current_context
            .client
            .get_otel_event_manager()
            .user_prompt(&items);

        // Attempt to inject input into current task
        if let Err(items) = sess.inject_input(items).await {
            if let Some(env_item) =
                sess.build_environment_update_item(previous_context.as_ref(), &current_context)
            {
                sess.record_conversation_items(&current_context, std::slice::from_ref(&env_item))
                    .await;
            }

            sess.spawn_task(Arc::clone(&current_context), items, RegularTask)
                .await;
            *previous_context = Some(current_context);
        }
    }

    pub async fn run_user_shell_command(
        sess: &Arc<Session>,
        sub_id: String,
        command: String,
        previous_context: &mut Option<Arc<TurnContext>>,
    ) {
        let turn_context = sess
            .new_turn_with_sub_id(sub_id, SessionSettingsUpdate::default())
            .await;
        sess.spawn_task(
            Arc::clone(&turn_context),
            Vec::new(),
            UserShellCommandTask::new(command),
        )
        .await;
        *previous_context = Some(turn_context);
    }

    pub async fn exec_approval(sess: &Arc<Session>, id: String, decision: ReviewDecision) {
        match decision {
            ReviewDecision::Abort => {
                sess.interrupt_task().await;
            }
            other => sess.notify_approval(&id, other).await,
        }
    }

    pub async fn patch_approval(sess: &Arc<Session>, id: String, decision: ReviewDecision) {
        match decision {
            ReviewDecision::Abort => {
                sess.interrupt_task().await;
            }
            other => sess.notify_approval(&id, other).await,
        }
    }

    pub async fn add_to_history(sess: &Arc<Session>, config: &Arc<Config>, text: String) {
        let id = sess.conversation_id;
        let config = Arc::clone(config);
        tokio::spawn(async move {
            if let Err(e) = crate::message_history::append_entry(&text, &id, &config).await {
                warn!("failed to append to message history: {e}");
            }
        });
    }

    pub async fn get_history_entry_request(
        sess: &Arc<Session>,
        config: &Arc<Config>,
        sub_id: String,
        offset: usize,
        log_id: u64,
    ) {
        let config = Arc::clone(config);
        let sess_clone = Arc::clone(sess);

        tokio::spawn(async move {
            // Run lookup in blocking thread because it does file IO + locking.
            let entry_opt = tokio::task::spawn_blocking(move || {
                crate::message_history::lookup(log_id, offset, &config)
            })
            .await
            .unwrap_or(None);

            let event = Event {
                id: sub_id,
                msg: EventMsg::GetHistoryEntryResponse(
                    crate::protocol::GetHistoryEntryResponseEvent {
                        offset,
                        log_id,
                        entry: entry_opt.map(|e| codex_protocol::message_history::HistoryEntry {
                            conversation_id: e.session_id,
                            ts: e.ts,
                            text: e.text,
                        }),
                    },
                ),
            };

            sess_clone.send_event_raw(event).await;
        });
    }

    pub async fn list_mcp_tools(sess: &Session, config: &Arc<Config>, sub_id: String) {
        let mcp_connection_manager = sess.services.mcp_connection_manager.read().await;
        let (tools, auth_status_entries, resources, resource_templates) = tokio::join!(
            mcp_connection_manager.list_all_tools(),
            compute_auth_statuses(
                config.mcp_servers.iter(),
                config.mcp_oauth_credentials_store_mode,
            ),
            mcp_connection_manager.list_all_resources(),
            mcp_connection_manager.list_all_resource_templates(),
        );
        let auth_statuses = auth_status_entries
            .iter()
            .map(|(name, entry)| (name.clone(), entry.auth_status))
            .collect();
        let event = Event {
            id: sub_id,
            msg: EventMsg::McpListToolsResponse(crate::protocol::McpListToolsResponseEvent {
                tools: tools
                    .into_iter()
                    .map(|(name, tool)| (name, tool.tool))
                    .collect(),
                resources,
                resource_templates,
                auth_statuses,
            }),
        };
        sess.send_event_raw(event).await;
    }

    pub async fn list_custom_prompts(sess: &Session, sub_id: String) {
        let custom_prompts: Vec<CustomPrompt> =
            if let Some(dir) = crate::custom_prompts::default_prompts_dir() {
                crate::custom_prompts::discover_prompts_in(&dir).await
            } else {
                Vec::new()
            };

        let event = Event {
            id: sub_id,
            msg: EventMsg::ListCustomPromptsResponse(ListCustomPromptsResponseEvent {
                custom_prompts,
            }),
        };
        sess.send_event_raw(event).await;
    }

    pub async fn undo(sess: &Arc<Session>, sub_id: String) {
        let turn_context = sess
            .new_turn_with_sub_id(sub_id, SessionSettingsUpdate::default())
            .await;
        sess.spawn_task(turn_context, Vec::new(), UndoTask::new())
            .await;
    }

    pub async fn compact(sess: &Arc<Session>, sub_id: String) {
        let turn_context = sess
            .new_turn_with_sub_id(sub_id, SessionSettingsUpdate::default())
            .await;
        // Attempt to inject input into current task
        if let Err(items) = sess
            .inject_input(vec![UserInput::Text {
                text: turn_context.compact_prompt().to_string(),
            }])
            .await
        {
            sess.spawn_task(Arc::clone(&turn_context), items, CompactTask)
                .await;
        }
    }

    pub async fn shutdown(sess: &Arc<Session>, sub_id: String) -> bool {
        sess.abort_all_tasks(TurnAbortReason::Interrupted).await;
        info!("Shutting down Codex instance");

        // Gracefully flush and shutdown rollout recorder on session end so tests
        // that inspect the rollout file do not race with the background writer.
        let recorder_opt = {
            let mut guard = sess.services.rollout.lock().await;
            guard.take()
        };
        if let Some(rec) = recorder_opt
            && let Err(e) = rec.shutdown().await
        {
            warn!("failed to shutdown rollout recorder: {e}");
            let event = Event {
                id: sub_id.clone(),
                msg: EventMsg::Error(ErrorEvent {
                    message: "Failed to shutdown rollout recorder".to_string(),
                }),
            };
            sess.send_event_raw(event).await;
        }

        let event = Event {
            id: sub_id,
            msg: EventMsg::ShutdownComplete,
        };
        sess.send_event_raw(event).await;
        true
    }

    pub async fn review(
        sess: &Arc<Session>,
        config: &Arc<Config>,
        sub_id: String,
        review_request: ReviewRequest,
    ) {
        let turn_context = sess
            .new_turn_with_sub_id(sub_id.clone(), SessionSettingsUpdate::default())
            .await;
        spawn_review_thread(
            Arc::clone(sess),
            Arc::clone(config),
            turn_context.clone(),
            sub_id,
            review_request,
        )
        .await;
    }
}

/// Spawn a review thread using the given prompt.
async fn spawn_review_thread(
    sess: Arc<Session>,
    config: Arc<Config>,
    parent_turn_context: Arc<TurnContext>,
    sub_id: String,
    review_request: ReviewRequest,
) {
    let model = config.review_model.clone();
    let review_model_family = find_family_for_model(&model)
        .unwrap_or_else(|| parent_turn_context.client.get_model_family());
    // For reviews, disable web_search and view_image regardless of global settings.
    let mut review_features = config.features.clone();
    review_features
        .disable(crate::features::Feature::WebSearchRequest)
        .disable(crate::features::Feature::ViewImageTool);
    let tools_config = ToolsConfig::new(&ToolsConfigParams {
        model_family: &review_model_family,
        features: &review_features,
    });

    let base_instructions = REVIEW_PROMPT.to_string();
    let review_prompt = review_request.prompt.clone();
    let provider = parent_turn_context.client.get_provider();
    let auth_manager = parent_turn_context.client.get_auth_manager();
    let model_family = review_model_family.clone();

    // Build per‑turn client with the requested model/family.
    let mut per_turn_config = (*config).clone();
    per_turn_config.model = model.clone();
    per_turn_config.model_family = model_family.clone();
    per_turn_config.model_reasoning_effort = Some(ReasoningEffortConfig::Low);
    per_turn_config.model_reasoning_summary = ReasoningSummaryConfig::Detailed;
    if let Some(model_info) = get_model_info(&model_family) {
        per_turn_config.model_context_window = Some(model_info.context_window);
    }

    let otel_event_manager = parent_turn_context
        .client
        .get_otel_event_manager()
        .with_model(
            per_turn_config.model.as_str(),
            per_turn_config.model_family.slug.as_str(),
        );

    let per_turn_config = Arc::new(per_turn_config);
    let client = ModelClient::new(
        per_turn_config.clone(),
        auth_manager,
        otel_event_manager,
        provider,
        per_turn_config.model_reasoning_effort,
        per_turn_config.model_reasoning_summary,
        sess.conversation_id,
        parent_turn_context.client.get_session_source(),
    );

    let review_turn_context = TurnContext {
        sub_id: sub_id.to_string(),
        client,
        tools_config,
        developer_instructions: None,
        user_instructions: None,
        base_instructions: Some(base_instructions.clone()),
        compact_prompt: parent_turn_context.compact_prompt.clone(),
        approval_policy: parent_turn_context.approval_policy,
        sandbox_policy: parent_turn_context.sandbox_policy.clone(),
        shell_environment_policy: parent_turn_context.shell_environment_policy.clone(),
        cwd: parent_turn_context.cwd.clone(),
        final_output_json_schema: None,
        codex_linux_sandbox_exe: parent_turn_context.codex_linux_sandbox_exe.clone(),
        tool_call_gate: Arc::new(ReadinessFlag::new()),
    };

    // Seed the child task with the review prompt as the initial user message.
    let input: Vec<UserInput> = vec![UserInput::Text {
        text: review_prompt,
    }];
    let tc = Arc::new(review_turn_context);
    sess.spawn_task(tc.clone(), input, ReviewTask).await;

    // Announce entering review mode so UIs can switch modes.
    sess.send_event(&tc, EventMsg::EnteredReviewMode(review_request))
        .await;
}

/// Takes a user message as input and runs a loop where, at each turn, the model
/// replies with either:
///
/// - requested function calls
/// - an assistant message
///
/// While it is possible for the model to return multiple of these items in a
/// single turn, in practice, we generally one item per turn:
///
/// - If the model requests a function call, we execute it and send the output
///   back to the model in the next turn.
/// - If the model sends only an assistant message, we record it in the
///   conversation history and consider the task complete.
///
pub(crate) async fn run_task(
    sess: Arc<Session>,
    turn_context: Arc<TurnContext>,
    input: Vec<UserInput>,
    cancellation_token: CancellationToken,
) -> Option<String> {
    if input.is_empty() {
        return None;
    }
    let event = EventMsg::TaskStarted(TaskStartedEvent {
        model_context_window: turn_context.client.get_model_context_window(),
    });
    sess.send_event(&turn_context, event).await;

    let initial_input_for_turn: ResponseInputItem = ResponseInputItem::from(input);
    sess.record_input_and_rollout_usermsg(turn_context.as_ref(), &initial_input_for_turn)
        .await;

    sess.maybe_start_ghost_snapshot(Arc::clone(&turn_context), cancellation_token.child_token())
        .await;
    let mut last_agent_message: Option<String> = None;
    // Although from the perspective of codex.rs, TurnDiffTracker has the lifecycle of a Task which contains
    // many turns, from the perspective of the user, it is a single turn.
    let turn_diff_tracker = Arc::new(tokio::sync::Mutex::new(TurnDiffTracker::new()));
    let mut auto_compact_recently_attempted = false;

    loop {
        // Note that pending_input would be something like a message the user
        // submitted through the UI while the model was running. Though the UI
        // may support this, the model might not.
        let pending_input = sess
            .get_pending_input()
            .await
            .into_iter()
            .map(ResponseItem::from)
            .collect::<Vec<ResponseItem>>();

        // Construct the input that we will send to the model.
        let turn_input: Vec<ResponseItem> = {
            sess.record_conversation_items(&turn_context, &pending_input)
                .await;
            sess.clone_history().await.get_history_for_prompt()
        };

        let turn_input_messages = turn_input
            .iter()
            .filter_map(|item| match parse_turn_item(item) {
                Some(TurnItem::UserMessage(user_message)) => Some(user_message),
                _ => None,
            })
            .map(|user_message| user_message.message())
            .collect::<Vec<String>>();
        match run_turn(
            Arc::clone(&sess),
            Arc::clone(&turn_context),
            Arc::clone(&turn_diff_tracker),
            turn_input,
            cancellation_token.child_token(),
        )
        .await
        {
            Ok(turn_output) => {
                let TurnRunResult {
                    processed_items,
                    total_token_usage,
                } = turn_output;
                let limit = turn_context
                    .client
                    .get_auto_compact_token_limit()
                    .unwrap_or(i64::MAX);
                let total_usage_tokens = total_token_usage
                    .as_ref()
                    .map(TokenUsage::tokens_in_context_window);
                let token_limit_reached = total_usage_tokens
                    .map(|tokens| tokens >= limit)
                    .unwrap_or(false);
                let (responses, items_to_record_in_conversation_history) =
                    process_items(processed_items, &sess, &turn_context).await;

                if token_limit_reached {
                    if auto_compact_recently_attempted {
                        let limit_str = limit.to_string();
                        let current_tokens = total_usage_tokens
                            .map(|tokens| tokens.to_string())
                            .unwrap_or_else(|| "unknown".to_string());
                        let event = EventMsg::Error(ErrorEvent {
                            message: format!(
                                "Conversation is still above the token limit after automatic summarization (limit {limit_str}, current {current_tokens}). Please start a new session or trim your input."
                            ),
                        });
                        sess.send_event(&turn_context, event).await;
                        break;
                    }
                    auto_compact_recently_attempted = true;
                    compact::run_inline_auto_compact_task(sess.clone(), turn_context.clone()).await;
                    continue;
                }

                auto_compact_recently_attempted = false;

                if responses.is_empty() {
                    last_agent_message = get_last_assistant_message_from_turn(
                        &items_to_record_in_conversation_history,
                    );
                    sess.notifier()
                        .notify(&UserNotification::AgentTurnComplete {
                            thread_id: sess.conversation_id.to_string(),
                            turn_id: turn_context.sub_id.clone(),
                            cwd: turn_context.cwd.display().to_string(),
                            input_messages: turn_input_messages,
                            last_assistant_message: last_agent_message.clone(),
                        });
                    break;
                }
                continue;
            }
            Err(CodexErr::TurnAborted {
                dangling_artifacts: processed_items,
            }) => {
                let _ = process_items(processed_items, &sess, &turn_context).await;
                // Aborted turn is reported via a different event.
                break;
            }
            Err(e) => {
                info!("Turn error: {e:#}");
                let event = EventMsg::Error(ErrorEvent {
                    message: e.to_string(),
                });
                sess.send_event(&turn_context, event).await;
                // let the user continue the conversation
                break;
            }
        }
    }

    last_agent_message
}

async fn run_turn(
    sess: Arc<Session>,
    turn_context: Arc<TurnContext>,
    turn_diff_tracker: SharedTurnDiffTracker,
    input: Vec<ResponseItem>,
    cancellation_token: CancellationToken,
) -> CodexResult<TurnRunResult> {
    let mcp_tools = sess
        .services
        .mcp_connection_manager
        .read()
        .await
        .list_all_tools()
        .or_cancel(&cancellation_token)
        .await?;
    let router = Arc::new(ToolRouter::from_config(
        &turn_context.tools_config,
        Some(
            mcp_tools
                .into_iter()
                .map(|(name, tool)| (name, tool.tool))
                .collect(),
        ),
    ));

    let model_supports_parallel = turn_context
        .client
        .get_model_family()
        .supports_parallel_tool_calls;
    let parallel_tool_calls = model_supports_parallel;
    let prompt = Prompt {
        input,
        tools: router.specs(),
        parallel_tool_calls,
        base_instructions_override: turn_context.base_instructions.clone(),
        output_schema: turn_context.final_output_json_schema.clone(),
    };

    let mut retries = 0;
    loop {
        match try_run_turn(
            Arc::clone(&router),
            Arc::clone(&sess),
            Arc::clone(&turn_context),
            Arc::clone(&turn_diff_tracker),
            &prompt,
            cancellation_token.child_token(),
        )
        .await
        {
            Ok(output) => return Ok(output),
            Err(CodexErr::TurnAborted {
                dangling_artifacts: processed_items,
            }) => {
                return Err(CodexErr::TurnAborted {
                    dangling_artifacts: processed_items,
                });
            }
            Err(CodexErr::Interrupted) => return Err(CodexErr::Interrupted),
            Err(CodexErr::EnvVar(var)) => return Err(CodexErr::EnvVar(var)),
            Err(e @ CodexErr::Fatal(_)) => return Err(e),
            Err(e @ CodexErr::ContextWindowExceeded) => {
                sess.set_total_tokens_full(&turn_context).await;
                return Err(e);
            }
            Err(CodexErr::UsageLimitReached(e)) => {
                let rate_limits = e.rate_limits.clone();
                if let Some(rate_limits) = rate_limits {
                    sess.update_rate_limits(&turn_context, rate_limits).await;
                }
                return Err(CodexErr::UsageLimitReached(e));
            }
            Err(CodexErr::UsageNotIncluded) => return Err(CodexErr::UsageNotIncluded),
            Err(e @ CodexErr::QuotaExceeded) => return Err(e),
            Err(e @ CodexErr::RefreshTokenFailed(_)) => return Err(e),
            Err(e) => {
                // Use the configured provider-specific stream retry budget.
                let max_retries = turn_context.client.get_provider().stream_max_retries();
                if retries < max_retries {
                    retries += 1;
                    let delay = match e {
                        CodexErr::Stream(_, Some(delay)) => delay,
                        _ => backoff(retries),
                    };
                    warn!(
                        "stream disconnected - retrying turn ({retries}/{max_retries} in {delay:?})...",
                    );

                    // Surface retry information to any UI/front‑end so the
                    // user understands what is happening instead of staring
                    // at a seemingly frozen screen.
                    sess.notify_stream_error(
                        &turn_context,
                        format!("Reconnecting... {retries}/{max_retries}"),
                    )
                    .await;

                    tokio::time::sleep(delay).await;
                } else {
                    return Err(e);
                }
            }
        }
    }
}

/// When the model is prompted, it returns a stream of events. Some of these
/// events map to a `ResponseItem`. A `ResponseItem` may need to be
/// "handled" such that it produces a `ResponseInputItem` that needs to be
/// sent back to the model on the next turn.
#[derive(Debug)]
pub struct ProcessedResponseItem {
    pub item: ResponseItem,
    pub response: Option<ResponseInputItem>,
}

#[derive(Debug)]
struct TurnRunResult {
    processed_items: Vec<ProcessedResponseItem>,
    total_token_usage: Option<TokenUsage>,
}

#[allow(clippy::too_many_arguments)]
async fn try_run_turn(
    router: Arc<ToolRouter>,
    sess: Arc<Session>,
    turn_context: Arc<TurnContext>,
    turn_diff_tracker: SharedTurnDiffTracker,
    prompt: &Prompt,
    cancellation_token: CancellationToken,
) -> CodexResult<TurnRunResult> {
    let rollout_item = RolloutItem::TurnContext(TurnContextItem {
        cwd: turn_context.cwd.clone(),
        approval_policy: turn_context.approval_policy,
        sandbox_policy: turn_context.sandbox_policy.clone(),
        model: turn_context.client.get_model(),
        effort: turn_context.client.get_reasoning_effort(),
        summary: turn_context.client.get_reasoning_summary(),
    });

    sess.persist_rollout_items(&[rollout_item]).await;
    let mut stream = turn_context
        .client
        .clone()
        .stream(prompt)
        .or_cancel(&cancellation_token)
        .await??;

    let tool_runtime = ToolCallRuntime::new(
        Arc::clone(&router),
        Arc::clone(&sess),
        Arc::clone(&turn_context),
        Arc::clone(&turn_diff_tracker),
    );
    let mut output: FuturesOrdered<BoxFuture<CodexResult<ProcessedResponseItem>>> =
        FuturesOrdered::new();

    let mut active_item: Option<TurnItem> = None;

    loop {
        // Poll the next item from the model stream. We must inspect *both* Ok and Err
        // cases so that transient stream failures (e.g., dropped SSE connection before
        // `response.completed`) bubble up and trigger the caller's retry logic.
        let event = match stream.next().or_cancel(&cancellation_token).await {
            Ok(event) => event,
            Err(codex_async_utils::CancelErr::Cancelled) => {
                let processed_items = output.try_collect().await?;
                return Err(CodexErr::TurnAborted {
                    dangling_artifacts: processed_items,
                });
            }
        };

        let event = match event {
            Some(res) => res?,
            None => {
                return Err(CodexErr::Stream(
                    "stream closed before response.completed".into(),
                    None,
                ));
            }
        };

        let add_completed = &mut |response_item: ProcessedResponseItem| {
            output.push_back(future::ready(Ok(response_item)).boxed());
        };

        match event {
            ResponseEvent::Created => {}
            ResponseEvent::OutputItemDone(item) => {
                let previously_active_item = active_item.take();
                match ToolRouter::build_tool_call(sess.as_ref(), item.clone()).await {
                    Ok(Some(call)) => {
                        let payload_preview = call.payload.log_payload().into_owned();
                        tracing::info!("ToolCall: {} {}", call.tool_name, payload_preview);

                        let response =
                            tool_runtime.handle_tool_call(call, cancellation_token.child_token());

                        output.push_back(
                            async move {
                                Ok(ProcessedResponseItem {
                                    item,
                                    response: Some(response.await?),
                                })
                            }
                            .boxed(),
                        );
                    }
                    Ok(None) => {
                        if let Some(turn_item) = handle_non_tool_response_item(&item).await {
                            if previously_active_item.is_none() {
                                sess.emit_turn_item_started(&turn_context, &turn_item).await;
                            }

                            sess.emit_turn_item_completed(&turn_context, turn_item)
                                .await;
                        }

                        add_completed(ProcessedResponseItem {
                            item,
                            response: None,
                        });
                    }
                    Err(FunctionCallError::MissingLocalShellCallId) => {
                        let msg = "LocalShellCall without call_id or id";
                        turn_context
                            .client
                            .get_otel_event_manager()
                            .log_tool_failed("local_shell", msg);
                        error!(msg);

                        let response = ResponseInputItem::FunctionCallOutput {
                            call_id: String::new(),
                            output: FunctionCallOutputPayload {
                                content: msg.to_string(),
                                ..Default::default()
                            },
                        };
                        add_completed(ProcessedResponseItem {
                            item,
                            response: Some(response),
                        });
                    }
                    Err(FunctionCallError::RespondToModel(message))
                    | Err(FunctionCallError::Denied(message)) => {
                        let response = ResponseInputItem::FunctionCallOutput {
                            call_id: String::new(),
                            output: FunctionCallOutputPayload {
                                content: message,
                                ..Default::default()
                            },
                        };
                        add_completed(ProcessedResponseItem {
                            item,
                            response: Some(response),
                        });
                    }
                    Err(FunctionCallError::Fatal(message)) => {
                        return Err(CodexErr::Fatal(message));
                    }
                }
            }
            ResponseEvent::OutputItemAdded(item) => {
                if let Some(turn_item) = handle_non_tool_response_item(&item).await {
                    let tracked_item = turn_item.clone();
                    sess.emit_turn_item_started(&turn_context, &turn_item).await;

                    active_item = Some(tracked_item);
                }
            }
            ResponseEvent::RateLimits(snapshot) => {
                // Update internal state with latest rate limits, but defer sending until
                // token usage is available to avoid duplicate TokenCount events.
                sess.update_rate_limits(&turn_context, snapshot).await;
            }
            ResponseEvent::Completed {
                response_id: _,
                token_usage,
            } => {
                sess.update_token_usage_info(&turn_context, token_usage.as_ref())
                    .await;
                let processed_items = output.try_collect().await?;
                let unified_diff = {
                    let mut tracker = turn_diff_tracker.lock().await;
                    tracker.get_unified_diff()
                };
                if let Ok(Some(unified_diff)) = unified_diff {
                    let msg = EventMsg::TurnDiff(TurnDiffEvent { unified_diff });
                    sess.send_event(&turn_context, msg).await;
                }

                let result = TurnRunResult {
                    processed_items,
                    total_token_usage: token_usage.clone(),
                };

                return Ok(result);
            }
            ResponseEvent::OutputTextDelta(delta) => {
                // In review child threads, suppress assistant text deltas; the
                // UI will show a selection popup from the final ReviewOutput.
                if let Some(active) = active_item.as_ref() {
                    let event = AgentMessageContentDeltaEvent {
                        thread_id: sess.conversation_id.to_string(),
                        turn_id: turn_context.sub_id.clone(),
                        item_id: active.id(),
                        delta: delta.clone(),
                    };
                    sess.send_event(&turn_context, EventMsg::AgentMessageContentDelta(event))
                        .await;
                } else {
                    error_or_panic("ReasoningSummaryDelta without active item".to_string());
                }
            }
            ResponseEvent::ReasoningSummaryDelta {
                delta,
                summary_index,
            } => {
                if let Some(active) = active_item.as_ref() {
                    let event = ReasoningContentDeltaEvent {
                        thread_id: sess.conversation_id.to_string(),
                        turn_id: turn_context.sub_id.clone(),
                        item_id: active.id(),
                        delta,
                        summary_index,
                    };
                    sess.send_event(&turn_context, EventMsg::ReasoningContentDelta(event))
                        .await;
                } else {
                    error_or_panic("ReasoningSummaryDelta without active item".to_string());
                }
            }
            ResponseEvent::ReasoningSummaryPartAdded { summary_index } => {
                if let Some(active) = active_item.as_ref() {
                    let event =
                        EventMsg::AgentReasoningSectionBreak(AgentReasoningSectionBreakEvent {
                            item_id: active.id(),
                            summary_index,
                        });
                    sess.send_event(&turn_context, event).await;
                } else {
                    error_or_panic("ReasoningSummaryPartAdded without active item".to_string());
                }
            }
            ResponseEvent::ReasoningContentDelta {
                delta,
                content_index,
            } => {
                if let Some(active) = active_item.as_ref() {
                    let event = ReasoningRawContentDeltaEvent {
                        thread_id: sess.conversation_id.to_string(),
                        turn_id: turn_context.sub_id.clone(),
                        item_id: active.id(),
                        delta,
                        content_index,
                    };
                    sess.send_event(&turn_context, EventMsg::ReasoningRawContentDelta(event))
                        .await;
                } else {
                    error_or_panic("ReasoningRawContentDelta without active item".to_string());
                }
            }
        }
    }
}

async fn handle_non_tool_response_item(item: &ResponseItem) -> Option<TurnItem> {
    debug!(?item, "Output item");

    match item {
        ResponseItem::Message { .. }
        | ResponseItem::Reasoning { .. }
        | ResponseItem::WebSearchCall { .. } => parse_turn_item(item),
        ResponseItem::FunctionCallOutput { .. } | ResponseItem::CustomToolCallOutput { .. } => {
            debug!("unexpected tool output from stream");
            None
        }
        _ => None,
    }
}

pub(super) fn get_last_assistant_message_from_turn(responses: &[ResponseItem]) -> Option<String> {
    responses.iter().rev().find_map(|item| {
        if let ResponseItem::Message { role, content, .. } = item {
            if role == "assistant" {
                content.iter().rev().find_map(|ci| {
                    if let ContentItem::OutputText { text } = ci {
                        Some(text.clone())
                    } else {
                        None
                    }
                })
            } else {
                None
            }
        } else {
            None
        }
    })
}

use crate::features::Features;
#[cfg(test)]
pub(crate) use tests::make_session_and_context;

#[cfg(test)]
mod tests {
    use super::*;
    use crate::config::ConfigOverrides;
    use crate::config::ConfigToml;
    use crate::exec::ExecToolCallOutput;
    use crate::tools::format_exec_output_str;

    use crate::protocol::CompactedItem;
    use crate::protocol::InitialHistory;
    use crate::protocol::ResumedHistory;
    use crate::state::TaskKind;
    use crate::tasks::SessionTask;
    use crate::tasks::SessionTaskContext;
    use crate::tools::ToolRouter;
    use crate::tools::context::ToolInvocation;
    use crate::tools::context::ToolOutput;
    use crate::tools::context::ToolPayload;
    use crate::tools::handlers::ShellHandler;
    use crate::tools::handlers::UnifiedExecHandler;
    use crate::tools::registry::ToolHandler;
    use crate::turn_diff_tracker::TurnDiffTracker;
    use codex_app_server_protocol::AuthMode;
    use codex_protocol::models::ContentItem;
    use codex_protocol::models::ResponseItem;
    use std::time::Duration;
    use tokio::time::sleep;

    use mcp_types::ContentBlock;
    use mcp_types::TextContent;
    use pretty_assertions::assert_eq;
    use serde::Deserialize;
    use serde_json::json;
    use std::path::PathBuf;
    use std::sync::Arc;
    use std::time::Duration as StdDuration;

    #[test]
    fn reconstruct_history_matches_live_compactions() {
        let (session, turn_context) = make_session_and_context();
        let (rollout_items, expected) = sample_rollout(&session, &turn_context);

        let reconstructed = session.reconstruct_history_from_rollout(&turn_context, &rollout_items);

        assert_eq!(expected, reconstructed);
    }

    #[test]
    fn record_initial_history_reconstructs_resumed_transcript() {
        let (session, turn_context) = make_session_and_context();
        let (rollout_items, expected) = sample_rollout(&session, &turn_context);

        tokio_test::block_on(session.record_initial_history(InitialHistory::Resumed(
            ResumedHistory {
                conversation_id: ConversationId::default(),
                history: rollout_items,
                rollout_path: PathBuf::from("/tmp/resume.jsonl"),
            },
        )));

        let actual = tokio_test::block_on(async {
            session.state.lock().await.clone_history().get_history()
        });
        assert_eq!(expected, actual);
    }

    #[test]
    fn record_initial_history_reconstructs_forked_transcript() {
        let (session, turn_context) = make_session_and_context();
        let (rollout_items, expected) = sample_rollout(&session, &turn_context);

        tokio_test::block_on(session.record_initial_history(InitialHistory::Forked(rollout_items)));

        let actual = tokio_test::block_on(async {
            session.state.lock().await.clone_history().get_history()
        });
        assert_eq!(expected, actual);
    }

    #[test]
    fn prefers_structured_content_when_present() {
        let ctr = CallToolResult {
            // Content present but should be ignored because structured_content is set.
            content: vec![text_block("ignored")],
            is_error: None,
            structured_content: Some(json!({
                "ok": true,
                "value": 42
            })),
        };

        let got = FunctionCallOutputPayload::from(&ctr);
        let expected = FunctionCallOutputPayload {
            content: serde_json::to_string(&json!({
                "ok": true,
                "value": 42
            }))
            .unwrap(),
            success: Some(true),
            ..Default::default()
        };

        assert_eq!(expected, got);
    }

    #[test]
    fn includes_timed_out_message() {
        let exec = ExecToolCallOutput {
            exit_code: 0,
            stdout: StreamOutput::new(String::new()),
            stderr: StreamOutput::new(String::new()),
            aggregated_output: StreamOutput::new("Command output".to_string()),
            duration: StdDuration::from_secs(1),
            timed_out: true,
        };

        let out = format_exec_output_str(&exec);

        assert_eq!(
            out,
            "command timed out after 1000 milliseconds\nCommand output"
        );
    }

    #[test]
    fn falls_back_to_content_when_structured_is_null() {
        let ctr = CallToolResult {
            content: vec![text_block("hello"), text_block("world")],
            is_error: None,
            structured_content: Some(serde_json::Value::Null),
        };

        let got = FunctionCallOutputPayload::from(&ctr);
        let expected = FunctionCallOutputPayload {
            content: serde_json::to_string(&vec![text_block("hello"), text_block("world")])
                .unwrap(),
            success: Some(true),
            ..Default::default()
        };

        assert_eq!(expected, got);
    }

    #[test]
    fn success_flag_reflects_is_error_true() {
        let ctr = CallToolResult {
            content: vec![text_block("unused")],
            is_error: Some(true),
            structured_content: Some(json!({ "message": "bad" })),
        };

        let got = FunctionCallOutputPayload::from(&ctr);
        let expected = FunctionCallOutputPayload {
            content: serde_json::to_string(&json!({ "message": "bad" })).unwrap(),
            success: Some(false),
            ..Default::default()
        };

        assert_eq!(expected, got);
    }

    #[test]
    fn success_flag_true_with_no_error_and_content_used() {
        let ctr = CallToolResult {
            content: vec![text_block("alpha")],
            is_error: Some(false),
            structured_content: None,
        };

        let got = FunctionCallOutputPayload::from(&ctr);
        let expected = FunctionCallOutputPayload {
            content: serde_json::to_string(&vec![text_block("alpha")]).unwrap(),
            success: Some(true),
            ..Default::default()
        };

        assert_eq!(expected, got);
    }

    fn text_block(s: &str) -> ContentBlock {
        ContentBlock::TextContent(TextContent {
            annotations: None,
            text: s.to_string(),
            r#type: "text".to_string(),
        })
    }

    fn otel_event_manager(conversation_id: ConversationId, config: &Config) -> OtelEventManager {
        OtelEventManager::new(
            conversation_id,
            config.model.as_str(),
            config.model_family.slug.as_str(),
            None,
            Some("test@test.com".to_string()),
            Some(AuthMode::ChatGPT),
            false,
            "test".to_string(),
        )
    }

    pub(crate) fn make_session_and_context() -> (Session, TurnContext) {
        let (tx_event, _rx_event) = async_channel::unbounded();
        let codex_home = tempfile::tempdir().expect("create temp dir");
        let config = Config::load_from_base_config_with_overrides(
            ConfigToml::default(),
            ConfigOverrides::default(),
            codex_home.path().to_path_buf(),
        )
        .expect("load default test config");
        let config = Arc::new(config);
        let conversation_id = ConversationId::default();
        let otel_event_manager = otel_event_manager(conversation_id, config.as_ref());
        let auth_manager = AuthManager::shared(
            config.cwd.clone(),
            false,
            config.cli_auth_credentials_store_mode,
        );

        let session_configuration = SessionConfiguration {
            provider: config.model_provider.clone(),
            model: config.model.clone(),
            model_reasoning_effort: config.model_reasoning_effort,
            model_reasoning_summary: config.model_reasoning_summary,
            developer_instructions: config.developer_instructions.clone(),
            user_instructions: config.user_instructions.clone(),
            base_instructions: config.base_instructions.clone(),
            compact_prompt: config.compact_prompt.clone(),
            approval_policy: config.approval_policy,
            sandbox_policy: config.sandbox_policy.clone(),
            cwd: config.cwd.clone(),
            original_config_do_not_use: Arc::clone(&config),
            features: Features::default(),
            session_source: SessionSource::Exec,
        };

        let state = SessionState::new(session_configuration.clone());

        let services = SessionServices {
            mcp_connection_manager: Arc::new(RwLock::new(McpConnectionManager::default())),
            mcp_startup_cancellation_token: CancellationToken::new(),
            unified_exec_manager: UnifiedExecSessionManager::default(),
            notifier: UserNotifier::new(None),
            rollout: Mutex::new(None),
            user_shell: shell::Shell::Unknown,
            show_raw_agent_reasoning: config.show_raw_agent_reasoning,
            auth_manager: Arc::clone(&auth_manager),
            otel_event_manager: otel_event_manager.clone(),
            tool_approvals: Mutex::new(ApprovalStore::default()),
        };

        let turn_context = Session::make_turn_context(
            Some(Arc::clone(&auth_manager)),
            &otel_event_manager,
            session_configuration.provider.clone(),
            &session_configuration,
            conversation_id,
            "turn_id".to_string(),
        );

        let session = Session {
            conversation_id,
            tx_event,
            state: Mutex::new(state),
            active_turn: Mutex::new(None),
            services,
            next_internal_sub_id: AtomicU64::new(0),
        };

        (session, turn_context)
    }

    // Like make_session_and_context, but returns Arc<Session> and the event receiver
    // so tests can assert on emitted events.
    fn make_session_and_context_with_rx() -> (
        Arc<Session>,
        Arc<TurnContext>,
        async_channel::Receiver<Event>,
    ) {
        let (tx_event, rx_event) = async_channel::unbounded();
        let codex_home = tempfile::tempdir().expect("create temp dir");
        let config = Config::load_from_base_config_with_overrides(
            ConfigToml::default(),
            ConfigOverrides::default(),
            codex_home.path().to_path_buf(),
        )
        .expect("load default test config");
        let config = Arc::new(config);
        let conversation_id = ConversationId::default();
        let otel_event_manager = otel_event_manager(conversation_id, config.as_ref());
        let auth_manager = AuthManager::shared(
            config.cwd.clone(),
            false,
            config.cli_auth_credentials_store_mode,
        );

        let session_configuration = SessionConfiguration {
            provider: config.model_provider.clone(),
            model: config.model.clone(),
            model_reasoning_effort: config.model_reasoning_effort,
            model_reasoning_summary: config.model_reasoning_summary,
            developer_instructions: config.developer_instructions.clone(),
            user_instructions: config.user_instructions.clone(),
            base_instructions: config.base_instructions.clone(),
            compact_prompt: config.compact_prompt.clone(),
            approval_policy: config.approval_policy,
            sandbox_policy: config.sandbox_policy.clone(),
            cwd: config.cwd.clone(),
            original_config_do_not_use: Arc::clone(&config),
            features: Features::default(),
            session_source: SessionSource::Exec,
        };

        let state = SessionState::new(session_configuration.clone());

        let services = SessionServices {
            mcp_connection_manager: Arc::new(RwLock::new(McpConnectionManager::default())),
            mcp_startup_cancellation_token: CancellationToken::new(),
            unified_exec_manager: UnifiedExecSessionManager::default(),
            notifier: UserNotifier::new(None),
            rollout: Mutex::new(None),
            user_shell: shell::Shell::Unknown,
            show_raw_agent_reasoning: config.show_raw_agent_reasoning,
            auth_manager: Arc::clone(&auth_manager),
            otel_event_manager: otel_event_manager.clone(),
            tool_approvals: Mutex::new(ApprovalStore::default()),
        };

        let turn_context = Arc::new(Session::make_turn_context(
            Some(Arc::clone(&auth_manager)),
            &otel_event_manager,
            session_configuration.provider.clone(),
            &session_configuration,
            conversation_id,
            "turn_id".to_string(),
        ));

        let session = Arc::new(Session {
            conversation_id,
            tx_event,
            state: Mutex::new(state),
            active_turn: Mutex::new(None),
            services,
            next_internal_sub_id: AtomicU64::new(0),
        });

        (session, turn_context, rx_event)
    }

    #[derive(Clone, Copy)]
    struct NeverEndingTask {
        kind: TaskKind,
        listen_to_cancellation_token: bool,
    }

    #[async_trait::async_trait]
    impl SessionTask for NeverEndingTask {
        fn kind(&self) -> TaskKind {
            self.kind
        }

        async fn run(
            self: Arc<Self>,
            _session: Arc<SessionTaskContext>,
            _ctx: Arc<TurnContext>,
            _input: Vec<UserInput>,
            cancellation_token: CancellationToken,
        ) -> Option<String> {
            if self.listen_to_cancellation_token {
                cancellation_token.cancelled().await;
                return None;
            }
            loop {
                sleep(Duration::from_secs(60)).await;
            }
        }
    }

    #[tokio::test(flavor = "multi_thread", worker_threads = 2)]
    #[test_log::test]
    async fn abort_regular_task_emits_turn_aborted_only() {
        let (sess, tc, rx) = make_session_and_context_with_rx();
        let input = vec![UserInput::Text {
            text: "hello".to_string(),
        }];
        sess.spawn_task(
            Arc::clone(&tc),
            input,
            NeverEndingTask {
                kind: TaskKind::Regular,
                listen_to_cancellation_token: false,
            },
        )
        .await;

        sess.abort_all_tasks(TurnAbortReason::Interrupted).await;

        let evt = tokio::time::timeout(std::time::Duration::from_secs(2), rx.recv())
            .await
            .expect("timeout waiting for event")
            .expect("event");
        match evt.msg {
            EventMsg::TurnAborted(e) => assert_eq!(TurnAbortReason::Interrupted, e.reason),
            other => panic!("unexpected event: {other:?}"),
        }
        assert!(rx.try_recv().is_err());
    }

    #[tokio::test]
    async fn abort_gracefuly_emits_turn_aborted_only() {
        let (sess, tc, rx) = make_session_and_context_with_rx();
        let input = vec![UserInput::Text {
            text: "hello".to_string(),
        }];
        sess.spawn_task(
            Arc::clone(&tc),
            input,
            NeverEndingTask {
                kind: TaskKind::Regular,
                listen_to_cancellation_token: true,
            },
        )
        .await;

        sess.abort_all_tasks(TurnAbortReason::Interrupted).await;

        let evt = rx.recv().await.expect("event");
        match evt.msg {
            EventMsg::TurnAborted(e) => assert_eq!(TurnAbortReason::Interrupted, e.reason),
            other => panic!("unexpected event: {other:?}"),
        }
        assert!(rx.try_recv().is_err());
    }

    #[tokio::test(flavor = "multi_thread", worker_threads = 2)]
    async fn abort_review_task_emits_exited_then_aborted_and_records_history() {
        let (sess, tc, rx) = make_session_and_context_with_rx();
        let input = vec![UserInput::Text {
            text: "start review".to_string(),
        }];
        sess.spawn_task(Arc::clone(&tc), input, ReviewTask).await;

        sess.abort_all_tasks(TurnAbortReason::Interrupted).await;

        // Drain events until we observe ExitedReviewMode; earlier
        // RawResponseItem entries (e.g., environment context) may arrive first.
        loop {
            let evt = tokio::time::timeout(std::time::Duration::from_secs(1), rx.recv())
                .await
                .expect("timeout waiting for first event")
                .expect("first event");
            match evt.msg {
                EventMsg::ExitedReviewMode(ev) => {
                    assert!(ev.review_output.is_none());
                    break;
                }
                // Ignore any non-critical events before exit.
                _ => continue,
            }
        }
        loop {
            let evt = tokio::time::timeout(std::time::Duration::from_secs(2), rx.recv())
                .await
                .expect("timeout waiting for next event")
                .expect("event");
            match evt.msg {
                EventMsg::RawResponseItem(_) => continue,
                EventMsg::TurnAborted(e) => {
                    assert_eq!(TurnAbortReason::Interrupted, e.reason);
                    break;
                }
                other => panic!("unexpected second event: {other:?}"),
            }
        }

        let history = sess.clone_history().await.get_history();
        let found = history.iter().any(|item| match item {
            ResponseItem::Message { role, content, .. } if role == "user" => {
                content.iter().any(|ci| match ci {
                    ContentItem::InputText { text } => {
                        text.contains("<user_action>")
                            && text.contains("review")
                            && text.contains("interrupted")
                    }
                    _ => false,
                })
            }
            _ => false,
        });
        assert!(
            found,
            "synthetic review interruption not recorded in history"
        );
    }

    #[tokio::test]
    async fn fatal_tool_error_stops_turn_and_reports_error() {
        let (session, turn_context, _rx) = make_session_and_context_with_rx();
        let tools = {
            session
                .services
                .mcp_connection_manager
                .read()
                .await
                .list_all_tools()
                .await
        };
        let router = ToolRouter::from_config(
            &turn_context.tools_config,
            Some(
                tools
                    .into_iter()
                    .map(|(name, tool)| (name, tool.tool))
                    .collect(),
            ),
        );
        let item = ResponseItem::CustomToolCall {
            id: None,
            status: None,
            call_id: "call-1".to_string(),
            name: "shell".to_string(),
            input: "{}".to_string(),
        };

        let call = ToolRouter::build_tool_call(session.as_ref(), item.clone())
            .await
            .expect("build tool call")
            .expect("tool call present");
        let tracker = Arc::new(tokio::sync::Mutex::new(TurnDiffTracker::new()));
        let err = router
            .dispatch_tool_call(
                Arc::clone(&session),
                Arc::clone(&turn_context),
                tracker,
                call,
            )
            .await
            .expect_err("expected fatal error");

        match err {
            FunctionCallError::Fatal(message) => {
                assert_eq!(message, "tool shell invoked with incompatible payload");
            }
            other => panic!("expected FunctionCallError::Fatal, got {other:?}"),
        }
    }

    fn sample_rollout(
        session: &Session,
        turn_context: &TurnContext,
    ) -> (Vec<RolloutItem>, Vec<ResponseItem>) {
        let mut rollout_items = Vec::new();
        let mut live_history = ContextManager::new();

        let initial_context = session.build_initial_context(turn_context);
        for item in &initial_context {
            rollout_items.push(RolloutItem::ResponseItem(item.clone()));
        }
        live_history.record_items(initial_context.iter());

        let user1 = ResponseItem::Message {
            id: None,
            role: "user".to_string(),
            content: vec![ContentItem::InputText {
                text: "first user".to_string(),
            }],
        };
        live_history.record_items(std::iter::once(&user1));
        rollout_items.push(RolloutItem::ResponseItem(user1.clone()));

        let assistant1 = ResponseItem::Message {
            id: None,
            role: "assistant".to_string(),
            content: vec![ContentItem::OutputText {
                text: "assistant reply one".to_string(),
            }],
        };
        live_history.record_items(std::iter::once(&assistant1));
        rollout_items.push(RolloutItem::ResponseItem(assistant1.clone()));

        let summary1 = "summary one";
        let snapshot1 = live_history.get_history();
        let user_messages1 = collect_user_messages(&snapshot1);
        let rebuilt1 = build_compacted_history(
            session.build_initial_context(turn_context),
            &user_messages1,
            summary1,
        );
        live_history.replace(rebuilt1);
        rollout_items.push(RolloutItem::Compacted(CompactedItem {
            message: summary1.to_string(),
        }));

        let user2 = ResponseItem::Message {
            id: None,
            role: "user".to_string(),
            content: vec![ContentItem::InputText {
                text: "second user".to_string(),
            }],
        };
        live_history.record_items(std::iter::once(&user2));
        rollout_items.push(RolloutItem::ResponseItem(user2.clone()));

        let assistant2 = ResponseItem::Message {
            id: None,
            role: "assistant".to_string(),
            content: vec![ContentItem::OutputText {
                text: "assistant reply two".to_string(),
            }],
        };
        live_history.record_items(std::iter::once(&assistant2));
        rollout_items.push(RolloutItem::ResponseItem(assistant2.clone()));

        let summary2 = "summary two";
        let snapshot2 = live_history.get_history();
        let user_messages2 = collect_user_messages(&snapshot2);
        let rebuilt2 = build_compacted_history(
            session.build_initial_context(turn_context),
            &user_messages2,
            summary2,
        );
        live_history.replace(rebuilt2);
        rollout_items.push(RolloutItem::Compacted(CompactedItem {
            message: summary2.to_string(),
        }));

        let user3 = ResponseItem::Message {
            id: None,
            role: "user".to_string(),
            content: vec![ContentItem::InputText {
                text: "third user".to_string(),
            }],
        };
        live_history.record_items(std::iter::once(&user3));
        rollout_items.push(RolloutItem::ResponseItem(user3.clone()));

        let assistant3 = ResponseItem::Message {
            id: None,
            role: "assistant".to_string(),
            content: vec![ContentItem::OutputText {
                text: "assistant reply three".to_string(),
            }],
        };
        live_history.record_items(std::iter::once(&assistant3));
        rollout_items.push(RolloutItem::ResponseItem(assistant3.clone()));

        (rollout_items, live_history.get_history())
    }

    #[tokio::test]
    async fn rejects_escalated_permissions_when_policy_not_on_request() {
        use crate::exec::ExecParams;
        use crate::protocol::AskForApproval;
        use crate::protocol::SandboxPolicy;
        use crate::turn_diff_tracker::TurnDiffTracker;
        use std::collections::HashMap;

        let (session, mut turn_context_raw) = make_session_and_context();
        // Ensure policy is NOT OnRequest so the early rejection path triggers
        turn_context_raw.approval_policy = AskForApproval::OnFailure;
        let session = Arc::new(session);
        let mut turn_context = Arc::new(turn_context_raw);

        let params = ExecParams {
            command: if cfg!(windows) {
                vec![
                    "cmd.exe".to_string(),
                    "/C".to_string(),
                    "echo hi".to_string(),
                ]
            } else {
                vec![
                    "/bin/sh".to_string(),
                    "-c".to_string(),
                    "echo hi".to_string(),
                ]
            },
            cwd: turn_context.cwd.clone(),
            timeout_ms: Some(1000),
            env: HashMap::new(),
            with_escalated_permissions: Some(true),
            justification: Some("test".to_string()),
            arg0: None,
        };

        let params2 = ExecParams {
            with_escalated_permissions: Some(false),
            ..params.clone()
        };

        let turn_diff_tracker = Arc::new(tokio::sync::Mutex::new(TurnDiffTracker::new()));

        let tool_name = "shell";
        let call_id = "test-call".to_string();

        let handler = ShellHandler;
        let resp = handler
            .handle(ToolInvocation {
                session: Arc::clone(&session),
                turn: Arc::clone(&turn_context),
                tracker: Arc::clone(&turn_diff_tracker),
                call_id,
                tool_name: tool_name.to_string(),
                payload: ToolPayload::Function {
                    arguments: serde_json::json!({
                        "command": params.command.clone(),
                        "workdir": Some(turn_context.cwd.to_string_lossy().to_string()),
                        "timeout_ms": params.timeout_ms,
                        "with_escalated_permissions": params.with_escalated_permissions,
                        "justification": params.justification.clone(),
                    })
                    .to_string(),
                },
            })
            .await;

        let Err(FunctionCallError::RespondToModel(output)) = resp else {
            panic!("expected error result");
        };

        let expected = format!(
            "approval policy is {policy:?}; reject command — you should not ask for escalated permissions if the approval policy is {policy:?}",
            policy = turn_context.approval_policy
        );

        pretty_assertions::assert_eq!(output, expected);

        // Now retry the same command WITHOUT escalated permissions; should succeed.
        // Force DangerFullAccess to avoid platform sandbox dependencies in tests.
        Arc::get_mut(&mut turn_context)
            .expect("unique turn context Arc")
            .sandbox_policy = SandboxPolicy::DangerFullAccess;

        let resp2 = handler
            .handle(ToolInvocation {
                session: Arc::clone(&session),
                turn: Arc::clone(&turn_context),
                tracker: Arc::clone(&turn_diff_tracker),
                call_id: "test-call-2".to_string(),
                tool_name: tool_name.to_string(),
                payload: ToolPayload::Function {
                    arguments: serde_json::json!({
                        "command": params2.command.clone(),
                        "workdir": Some(turn_context.cwd.to_string_lossy().to_string()),
                        "timeout_ms": params2.timeout_ms,
                        "with_escalated_permissions": params2.with_escalated_permissions,
                        "justification": params2.justification.clone(),
                    })
                    .to_string(),
                },
            })
            .await;

        let output = match resp2.expect("expected Ok result") {
            ToolOutput::Function { content, .. } => content,
            _ => panic!("unexpected tool output"),
        };

        #[derive(Deserialize, PartialEq, Eq, Debug)]
        struct ResponseExecMetadata {
            exit_code: i32,
        }

        #[derive(Deserialize)]
        struct ResponseExecOutput {
            output: String,
            metadata: ResponseExecMetadata,
        }

        let exec_output: ResponseExecOutput =
            serde_json::from_str(&output).expect("valid exec output json");

        pretty_assertions::assert_eq!(exec_output.metadata, ResponseExecMetadata { exit_code: 0 });
        assert!(exec_output.output.contains("hi"));
    }
<<<<<<< HEAD
=======

    #[tokio::test]
    async fn unified_exec_rejects_escalated_permissions_when_policy_not_on_request() {
        use crate::protocol::AskForApproval;
        use crate::turn_diff_tracker::TurnDiffTracker;

        let (session, mut turn_context_raw) = make_session_and_context();
        turn_context_raw.approval_policy = AskForApproval::OnFailure;
        let session = Arc::new(session);
        let turn_context = Arc::new(turn_context_raw);
        let tracker = Arc::new(tokio::sync::Mutex::new(TurnDiffTracker::new()));

        let handler = UnifiedExecHandler;
        let resp = handler
            .handle(ToolInvocation {
                session: Arc::clone(&session),
                turn: Arc::clone(&turn_context),
                tracker: Arc::clone(&tracker),
                call_id: "exec-call".to_string(),
                tool_name: "exec_command".to_string(),
                payload: ToolPayload::Function {
                    arguments: serde_json::json!({
                        "cmd": "echo hi",
                        "with_escalated_permissions": true,
                        "justification": "need unsandboxed execution",
                    })
                    .to_string(),
                },
            })
            .await;

        let Err(FunctionCallError::RespondToModel(output)) = resp else {
            panic!("expected error result");
        };

        let expected = format!(
            "approval policy is {policy:?}; reject command — you cannot ask for escalated permissions if the approval policy is {policy:?}",
            policy = turn_context.approval_policy
        );

        pretty_assertions::assert_eq!(output, expected);
    }

    #[test]
    fn mcp_init_error_display_prompts_for_github_pat() {
        let server_name = "github";
        let entry = McpAuthStatusEntry {
            config: McpServerConfig {
                transport: McpServerTransportConfig::StreamableHttp {
                    url: "https://api.githubcopilot.com/mcp/".to_string(),
                    bearer_token_env_var: None,
                    http_headers: None,
                    env_http_headers: None,
                },
                enabled: true,
                startup_timeout_sec: None,
                tool_timeout_sec: None,
                enabled_tools: None,
                disabled_tools: None,
            },
            auth_status: McpAuthStatus::Unsupported,
        };
        let err = anyhow::anyhow!("OAuth is unsupported");

        let display = mcp_init_error_display(server_name, Some(&entry), &err);

        let expected = format!(
            "GitHub MCP does not support OAuth. Log in by adding a personal access token (https://github.com/settings/personal-access-tokens) to your environment and config.toml:\n[mcp_servers.{server_name}]\nbearer_token_env_var = CODEX_GITHUB_PERSONAL_ACCESS_TOKEN"
        );

        assert_eq!(expected, display);
    }

    #[test]
    fn mcp_init_error_display_prompts_for_login_when_auth_required() {
        let server_name = "example";
        let err = anyhow::anyhow!("Auth required for server");

        let display = mcp_init_error_display(server_name, None, &err);

        let expected = format!(
            "The {server_name} MCP server is not logged in. Run `codex mcp login {server_name}`."
        );

        assert_eq!(expected, display);
    }

    #[test]
    fn mcp_init_error_display_reports_generic_errors() {
        let server_name = "custom";
        let entry = McpAuthStatusEntry {
            config: McpServerConfig {
                transport: McpServerTransportConfig::StreamableHttp {
                    url: "https://example.com".to_string(),
                    bearer_token_env_var: Some("TOKEN".to_string()),
                    http_headers: None,
                    env_http_headers: None,
                },
                enabled: true,
                startup_timeout_sec: None,
                tool_timeout_sec: None,
                enabled_tools: None,
                disabled_tools: None,
            },
            auth_status: McpAuthStatus::Unsupported,
        };
        let err = anyhow::anyhow!("boom");

        let display = mcp_init_error_display(server_name, Some(&entry), &err);

        let expected = format!("MCP client for `{server_name}` failed to start: {err:#}");

        assert_eq!(expected, display);
    }

    #[test]
    fn mcp_init_error_display_includes_startup_timeout_hint() {
        let server_name = "slow";
        let err = anyhow::anyhow!("request timed out");

        let display = mcp_init_error_display(server_name, None, &err);

        assert_eq!(
            "MCP client for `slow` timed out after 10 seconds. Add or adjust `startup_timeout_sec` in your config.toml:\n[mcp_servers.slow]\nstartup_timeout_sec = XX",
            display
        );
    }
>>>>>>> 89ecc00b
}<|MERGE_RESOLUTION|>--- conflicted
+++ resolved
@@ -3102,9 +3102,6 @@
         pretty_assertions::assert_eq!(exec_output.metadata, ResponseExecMetadata { exit_code: 0 });
         assert!(exec_output.output.contains("hi"));
     }
-<<<<<<< HEAD
-=======
-
     #[tokio::test]
     async fn unified_exec_rejects_escalated_permissions_when_policy_not_on_request() {
         use crate::protocol::AskForApproval;
@@ -3146,90 +3143,4 @@
 
         pretty_assertions::assert_eq!(output, expected);
     }
-
-    #[test]
-    fn mcp_init_error_display_prompts_for_github_pat() {
-        let server_name = "github";
-        let entry = McpAuthStatusEntry {
-            config: McpServerConfig {
-                transport: McpServerTransportConfig::StreamableHttp {
-                    url: "https://api.githubcopilot.com/mcp/".to_string(),
-                    bearer_token_env_var: None,
-                    http_headers: None,
-                    env_http_headers: None,
-                },
-                enabled: true,
-                startup_timeout_sec: None,
-                tool_timeout_sec: None,
-                enabled_tools: None,
-                disabled_tools: None,
-            },
-            auth_status: McpAuthStatus::Unsupported,
-        };
-        let err = anyhow::anyhow!("OAuth is unsupported");
-
-        let display = mcp_init_error_display(server_name, Some(&entry), &err);
-
-        let expected = format!(
-            "GitHub MCP does not support OAuth. Log in by adding a personal access token (https://github.com/settings/personal-access-tokens) to your environment and config.toml:\n[mcp_servers.{server_name}]\nbearer_token_env_var = CODEX_GITHUB_PERSONAL_ACCESS_TOKEN"
-        );
-
-        assert_eq!(expected, display);
-    }
-
-    #[test]
-    fn mcp_init_error_display_prompts_for_login_when_auth_required() {
-        let server_name = "example";
-        let err = anyhow::anyhow!("Auth required for server");
-
-        let display = mcp_init_error_display(server_name, None, &err);
-
-        let expected = format!(
-            "The {server_name} MCP server is not logged in. Run `codex mcp login {server_name}`."
-        );
-
-        assert_eq!(expected, display);
-    }
-
-    #[test]
-    fn mcp_init_error_display_reports_generic_errors() {
-        let server_name = "custom";
-        let entry = McpAuthStatusEntry {
-            config: McpServerConfig {
-                transport: McpServerTransportConfig::StreamableHttp {
-                    url: "https://example.com".to_string(),
-                    bearer_token_env_var: Some("TOKEN".to_string()),
-                    http_headers: None,
-                    env_http_headers: None,
-                },
-                enabled: true,
-                startup_timeout_sec: None,
-                tool_timeout_sec: None,
-                enabled_tools: None,
-                disabled_tools: None,
-            },
-            auth_status: McpAuthStatus::Unsupported,
-        };
-        let err = anyhow::anyhow!("boom");
-
-        let display = mcp_init_error_display(server_name, Some(&entry), &err);
-
-        let expected = format!("MCP client for `{server_name}` failed to start: {err:#}");
-
-        assert_eq!(expected, display);
-    }
-
-    #[test]
-    fn mcp_init_error_display_includes_startup_timeout_hint() {
-        let server_name = "slow";
-        let err = anyhow::anyhow!("request timed out");
-
-        let display = mcp_init_error_display(server_name, None, &err);
-
-        assert_eq!(
-            "MCP client for `slow` timed out after 10 seconds. Add or adjust `startup_timeout_sec` in your config.toml:\n[mcp_servers.slow]\nstartup_timeout_sec = XX",
-            display
-        );
-    }
->>>>>>> 89ecc00b
 }