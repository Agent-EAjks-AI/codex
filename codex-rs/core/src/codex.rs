--- conflicted
+++ resolved
@@ -609,10 +609,10 @@
         self.tx_event.clone()
     }
 
-<<<<<<< HEAD
     pub(crate) fn conversation_id(&self) -> ConversationId {
         self.conversation_id
-=======
+    }
+
     /// Ensure all rollout writes are durably flushed.
     pub(crate) async fn flush_rollout(&self) {
         let recorder = {
@@ -624,7 +624,6 @@
         {
             warn!("failed to flush rollout recorder: {e}");
         }
->>>>>>> 0c1ff1d3
     }
 
     fn next_internal_sub_id(&self) -> String {
