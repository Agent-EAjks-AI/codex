// Poisoned mutex should fail the program
#![allow(clippy::unwrap_used)]

use std::borrow::Cow;
use std::collections::HashMap;
use std::collections::HashSet;
use std::path::PathBuf;
use std::sync::Arc;
use std::sync::Mutex;
use std::sync::atomic::AtomicU64;
use std::time::Duration;

use async_channel::Receiver;
use async_channel::Sender;
use codex_apply_patch::ApplyPatchAction;
use codex_apply_patch::MaybeApplyPatchVerified;
use codex_apply_patch::maybe_parse_apply_patch_verified;
use codex_login::CodexAuth;
use futures::prelude::*;
use mcp_types::CallToolResult;
use serde::Serialize;
use serde_json;
use tokio::sync::Notify;
use tokio::sync::oneshot;
use tokio::task::AbortHandle;
use tracing::debug;
use tracing::error;
use tracing::info;
use tracing::trace;
use tracing::warn;
use uuid::Uuid;

use crate::apply_patch::convert_apply_patch_to_protocol;
use crate::apply_patch::get_writable_roots;
use crate::apply_patch::{self};
use crate::client::ModelClient;
use crate::client_common::Prompt;
use crate::client_common::ResponseEvent;
use crate::config::Config;
use crate::config_types::ShellEnvironmentPolicy;
use crate::conversation_history::ConversationHistory;
use crate::error::CodexErr;
use crate::error::Result as CodexResult;
use crate::error::SandboxErr;
use crate::exec::ExecParams;
use crate::exec::ExecToolCallOutput;
use crate::exec::SandboxType;
use crate::exec::process_exec_tool_call;
use crate::exec_env::create_env;
use crate::mcp_connection_manager::McpConnectionManager;
use crate::mcp_tool_call::handle_mcp_tool_call;
use crate::models::ContentItem;
use crate::models::FunctionCallOutputPayload;
use crate::models::LocalShellAction;
use crate::models::ReasoningItemReasoningSummary;
use crate::models::ResponseInputItem;
use crate::models::ResponseItem;
use crate::models::ShellToolCallParams;
use crate::plan_tool::handle_update_plan;
use crate::project_doc::get_user_instructions;
use crate::protocol::AgentMessageDeltaEvent;
use crate::protocol::AgentMessageEvent;
use crate::protocol::AgentReasoningDeltaEvent;
use crate::protocol::AgentReasoningEvent;
use crate::protocol::ApplyPatchApprovalRequestEvent;
use crate::protocol::AskForApproval;
use crate::protocol::BackgroundEventEvent;
use crate::protocol::ErrorEvent;
use crate::protocol::Event;
use crate::protocol::EventMsg;
use crate::protocol::ExecApprovalRequestEvent;
use crate::protocol::ExecCommandBeginEvent;
use crate::protocol::ExecCommandEndEvent;
use crate::protocol::InputItem;
use crate::protocol::Op;
use crate::protocol::ReviewDecision;
use crate::protocol::SandboxPolicy;
use crate::protocol::SessionConfiguredEvent;
use crate::protocol::Submission;
use crate::protocol::TaskCompleteEvent;
use crate::rollout::RolloutRecorder;
use crate::safety::SafetyCheck;
use crate::safety::assess_command_safety;
use crate::shell;
use crate::user_notification::UserNotification;
use crate::util::backoff;

/// The high-level interface to the Codex system.
/// It operates as a queue pair where you send submissions and receive events.
pub struct Codex {
    next_id: AtomicU64,
    tx_sub: Sender<Submission>,
    rx_event: Receiver<Event>,
}

/// Wrapper returned by [`Codex::spawn`] containing the spawned [`Codex`],
/// the submission id for the initial `ConfigureSession` request and the
/// unique session id.
pub struct CodexSpawnOk {
    pub codex: Codex,
    pub init_id: String,
    pub session_id: Uuid,
}

impl Codex {
    /// Spawn a new [`Codex`] and initialize the session.
    pub async fn spawn(
        config: Config,
        auth: Option<CodexAuth>,
        ctrl_c: Arc<Notify>,
    ) -> CodexResult<CodexSpawnOk> {
        // experimental resume path (undocumented)
        let resume_path = config.experimental_resume.clone();
        info!("resume_path: {resume_path:?}");
        let (tx_sub, rx_sub) = async_channel::bounded(64);
        let (tx_event, rx_event) = async_channel::bounded(1600);

        let user_instructions = get_user_instructions(&config).await;

        let configure_session =
            config.to_configure_session_op(Some(config.model.clone()), user_instructions);

        let config = Arc::new(config);

        // Generate a unique ID for the lifetime of this Codex session.
        let session_id = Uuid::new_v4();
        tokio::spawn(submission_loop(
            session_id, config, auth, rx_sub, tx_event, ctrl_c,
        ));
        let codex = Codex {
            next_id: AtomicU64::new(0),
            tx_sub,
            rx_event,
        };
        let init_id = codex.submit(configure_session).await?;

        Ok(CodexSpawnOk {
            codex,
            init_id,
            session_id,
        })
    }

    /// Submit the `op` wrapped in a `Submission` with a unique ID.
    pub async fn submit(&self, op: Op) -> CodexResult<String> {
        let id = self
            .next_id
            .fetch_add(1, std::sync::atomic::Ordering::SeqCst)
            .to_string();
        let sub = Submission { id: id.clone(), op };
        self.submit_with_id(sub).await?;
        Ok(id)
    }

    /// Use sparingly: prefer `submit()` so Codex is responsible for generating
    /// unique IDs for each submission.
    pub async fn submit_with_id(&self, sub: Submission) -> CodexResult<()> {
        self.tx_sub
            .send(sub)
            .await
            .map_err(|_| CodexErr::InternalAgentDied)?;
        Ok(())
    }

    pub async fn next_event(&self) -> CodexResult<Event> {
        let event = self
            .rx_event
            .recv()
            .await
            .map_err(|_| CodexErr::InternalAgentDied)?;
        Ok(event)
    }
}

/// Context for an initialized model agent
///
/// A session has at most 1 running task at a time, and can be interrupted by user input.
pub(crate) struct Session {
    client: ModelClient,
    pub(crate) tx_event: Sender<Event>,
    ctrl_c: Arc<Notify>,

    /// The session's current working directory. All relative paths provided by
    /// the model as well as sandbox policies are resolved against this path
    /// instead of `std::env::current_dir()`.
    pub(crate) cwd: PathBuf,
    base_instructions: Option<String>,
    user_instructions: Option<String>,
    pub(crate) approval_policy: AskForApproval,
    sandbox_policy: SandboxPolicy,
    shell_environment_policy: ShellEnvironmentPolicy,
    pub(crate) writable_roots: Mutex<Vec<PathBuf>>,
    disable_response_storage: bool,

    /// Manager for external MCP servers/tools.
    mcp_connection_manager: McpConnectionManager,

    /// External notifier command (will be passed as args to exec()). When
    /// `None` this feature is disabled.
    notify: Option<Vec<String>>,

    /// Optional rollout recorder for persisting the conversation transcript so
    /// sessions can be replayed or inspected later.
    rollout: Mutex<Option<RolloutRecorder>>,
    state: Mutex<State>,
    codex_linux_sandbox_exe: Option<PathBuf>,
    user_shell: shell::Shell,
}

impl Session {
    fn resolve_path(&self, path: Option<String>) -> PathBuf {
        path.as_ref()
            .map(PathBuf::from)
            .map_or_else(|| self.cwd.clone(), |p| self.cwd.join(p))
    }
}

/// Mutable state of the agent
#[derive(Default)]
struct State {
    approved_commands: HashSet<Vec<String>>,
    current_task: Option<AgentTask>,
    pending_approvals: HashMap<String, oneshot::Sender<ReviewDecision>>,
    pending_input: Vec<ResponseInputItem>,
    history: ConversationHistory,
}

impl Session {
    pub fn set_task(&self, task: AgentTask) {
        let mut state = self.state.lock().unwrap();
        if let Some(current_task) = state.current_task.take() {
            current_task.abort();
        }
        state.current_task = Some(task);
    }

    pub fn remove_task(&self, sub_id: &str) {
        let mut state = self.state.lock().unwrap();
        if let Some(task) = &state.current_task {
            if task.sub_id == sub_id {
                state.current_task.take();
            }
        }
    }

    /// Sends the given event to the client and swallows the send event, if
    /// any, logging it as an error.
    pub(crate) async fn send_event(&self, event: Event) {
        if let Err(e) = self.tx_event.send(event).await {
            error!("failed to send tool call event: {e}");
        }
    }

    pub async fn request_command_approval(
        &self,
        sub_id: String,
        call_id: String,
        command: Vec<String>,
        cwd: PathBuf,
        reason: Option<String>,
    ) -> oneshot::Receiver<ReviewDecision> {
        let (tx_approve, rx_approve) = oneshot::channel();
        let event = Event {
            id: sub_id.clone(),
            msg: EventMsg::ExecApprovalRequest(ExecApprovalRequestEvent {
                call_id,
                command,
                cwd,
                reason,
            }),
        };
        let _ = self.tx_event.send(event).await;
        {
            let mut state = self.state.lock().unwrap();
            state.pending_approvals.insert(sub_id, tx_approve);
        }
        rx_approve
    }

    pub async fn request_patch_approval(
        &self,
        sub_id: String,
        call_id: String,
        action: &ApplyPatchAction,
        reason: Option<String>,
        grant_root: Option<PathBuf>,
    ) -> oneshot::Receiver<ReviewDecision> {
        let (tx_approve, rx_approve) = oneshot::channel();
        let event = Event {
            id: sub_id.clone(),
            msg: EventMsg::ApplyPatchApprovalRequest(ApplyPatchApprovalRequestEvent {
                call_id,
                changes: convert_apply_patch_to_protocol(action),
                reason,
                grant_root,
            }),
        };
        let _ = self.tx_event.send(event).await;
        {
            let mut state = self.state.lock().unwrap();
            state.pending_approvals.insert(sub_id, tx_approve);
        }
        rx_approve
    }

    pub fn notify_approval(&self, sub_id: &str, decision: ReviewDecision) {
        let mut state = self.state.lock().unwrap();
        if let Some(tx_approve) = state.pending_approvals.remove(sub_id) {
            tx_approve.send(decision).ok();
        }
    }

    pub fn add_approved_command(&self, cmd: Vec<String>) {
        let mut state = self.state.lock().unwrap();
        state.approved_commands.insert(cmd);
    }

    /// Records items to both the rollout and the chat completions/ZDR
    /// transcript, if enabled.
    async fn record_conversation_items(&self, items: &[ResponseItem]) {
        debug!("Recording items for conversation: {items:?}");
        self.record_state_snapshot(items).await;

        self.state.lock().unwrap().history.record_items(items);
    }

    async fn record_state_snapshot(&self, items: &[ResponseItem]) {
        let snapshot = { crate::rollout::SessionStateSnapshot {} };

        let recorder = {
            let guard = self.rollout.lock().unwrap();
            guard.as_ref().cloned()
        };

        if let Some(rec) = recorder {
            if let Err(e) = rec.record_state(snapshot).await {
                error!("failed to record rollout state: {e:#}");
            }
            if let Err(e) = rec.record_items(items).await {
                error!("failed to record rollout items: {e:#}");
            }
        }
    }

    async fn notify_exec_command_begin(&self, sub_id: &str, call_id: &str, params: &ExecParams) {
        let event = Event {
            id: sub_id.to_string(),
            msg: EventMsg::ExecCommandBegin(ExecCommandBeginEvent {
                call_id: call_id.to_string(),
                command: params.command.clone(),
                cwd: params.cwd.clone(),
            }),
        };
        let _ = self.tx_event.send(event).await;
    }

    async fn notify_exec_command_end(
        &self,
        sub_id: &str,
        call_id: &str,
        stdout: &str,
        stderr: &str,
        exit_code: i32,
    ) {
        const MAX_STREAM_OUTPUT: usize = 5 * 1024; // 5KiB
        let event = Event {
            id: sub_id.to_string(),
            // Because stdout and stderr could each be up to 100 KiB, we send
            // truncated versions.
            msg: EventMsg::ExecCommandEnd(ExecCommandEndEvent {
                call_id: call_id.to_string(),
                stdout: stdout.chars().take(MAX_STREAM_OUTPUT).collect(),
                stderr: stderr.chars().take(MAX_STREAM_OUTPUT).collect(),
                exit_code,
            }),
        };
        let _ = self.tx_event.send(event).await;
    }

    /// Helper that emits a BackgroundEvent with the given message. This keeps
    /// the call‑sites terse so adding more diagnostics does not clutter the
    /// core agent logic.
    async fn notify_background_event(&self, sub_id: &str, message: impl Into<String>) {
        let event = Event {
            id: sub_id.to_string(),
            msg: EventMsg::BackgroundEvent(BackgroundEventEvent {
                message: message.into(),
            }),
        };
        let _ = self.tx_event.send(event).await;
    }

    /// Returns the input if there was no task running to inject into
    pub fn inject_input(&self, input: Vec<InputItem>) -> Result<(), Vec<InputItem>> {
        let mut state = self.state.lock().unwrap();
        if state.current_task.is_some() {
            state.pending_input.push(input.into());
            Ok(())
        } else {
            Err(input)
        }
    }

    pub fn get_pending_input(&self) -> Vec<ResponseInputItem> {
        let mut state = self.state.lock().unwrap();
        if state.pending_input.is_empty() {
            Vec::with_capacity(0)
        } else {
            let mut ret = Vec::new();
            std::mem::swap(&mut ret, &mut state.pending_input);
            ret
        }
    }

    pub async fn call_tool(
        &self,
        server: &str,
        tool: &str,
        arguments: Option<serde_json::Value>,
        timeout: Option<Duration>,
    ) -> anyhow::Result<CallToolResult> {
        self.mcp_connection_manager
            .call_tool(server, tool, arguments, timeout)
            .await
    }

    pub fn abort(&self) {
        info!("Aborting existing session");
        let mut state = self.state.lock().unwrap();
        state.pending_approvals.clear();
        state.pending_input.clear();
        if let Some(task) = state.current_task.take() {
            task.abort();
        }
    }

    /// Spawn the configured notifier (if any) with the given JSON payload as
    /// the last argument. Failures are logged but otherwise ignored so that
    /// notification issues do not interfere with the main workflow.
    fn maybe_notify(&self, notification: UserNotification) {
        let Some(notify_command) = &self.notify else {
            return;
        };

        if notify_command.is_empty() {
            return;
        }

        let Ok(json) = serde_json::to_string(&notification) else {
            error!("failed to serialise notification payload");
            return;
        };

        let mut command = std::process::Command::new(&notify_command[0]);
        if notify_command.len() > 1 {
            command.args(&notify_command[1..]);
        }
        command.arg(json);

        // Fire-and-forget – we do not wait for completion.
        if let Err(e) = command.spawn() {
            warn!("failed to spawn notifier '{}': {e}", notify_command[0]);
        }
    }
}

impl Drop for Session {
    fn drop(&mut self) {
        self.abort();
    }
}

impl State {
    pub fn partial_clone(&self) -> Self {
        Self {
            approved_commands: self.approved_commands.clone(),
            history: self.history.clone(),
            ..Default::default()
        }
    }
}

/// A series of Turns in response to user input.
pub(crate) struct AgentTask {
    sess: Arc<Session>,
    sub_id: String,
    handle: AbortHandle,
}

impl AgentTask {
    fn spawn(sess: Arc<Session>, sub_id: String, input: Vec<InputItem>) -> Self {
        let handle =
            tokio::spawn(run_task(Arc::clone(&sess), sub_id.clone(), input)).abort_handle();
        Self {
            sess,
            sub_id,
            handle,
        }
    }

    fn abort(self) {
        if !self.handle.is_finished() {
            self.handle.abort();
            let event = Event {
                id: self.sub_id,
                msg: EventMsg::Error(ErrorEvent {
                    message: "Turn interrupted".to_string(),
                }),
            };
            let tx_event = self.sess.tx_event.clone();
            tokio::spawn(async move {
                tx_event.send(event).await.ok();
            });
        }
    }
}

async fn submission_loop(
    mut session_id: Uuid,
    config: Arc<Config>,
    auth: Option<CodexAuth>,
    rx_sub: Receiver<Submission>,
    tx_event: Sender<Event>,
    ctrl_c: Arc<Notify>,
) {
    let mut sess: Option<Arc<Session>> = None;
    // shorthand - send an event when there is no active session
    let send_no_session_event = |sub_id: String| async {
        let event = Event {
            id: sub_id,
            msg: EventMsg::Error(ErrorEvent {
                message: "No session initialized, expected 'ConfigureSession' as first Op"
                    .to_string(),
            }),
        };
        tx_event.send(event).await.ok();
    };

    loop {
        let interrupted = ctrl_c.notified();
        let sub = tokio::select! {
            res = rx_sub.recv() => match res {
                Ok(sub) => sub,
                Err(_) => break,
            },
            _ = interrupted => {
                if let Some(sess) = sess.as_ref(){
                    sess.abort();
                }
                continue;
            },
        };

        debug!(?sub, "Submission");
        match sub.op {
            Op::Interrupt => {
                let sess = match sess.as_ref() {
                    Some(sess) => sess,
                    None => {
                        send_no_session_event(sub.id).await;
                        continue;
                    }
                };
                sess.abort();
            }
            Op::ConfigureSession {
                provider,
                model,
                model_reasoning_effort,
                model_reasoning_summary,
                user_instructions,
                base_instructions,
                approval_policy,
                sandbox_policy,
                disable_response_storage,
                notify,
                cwd,
                resume_path,
            } => {
                info!(
                    "Configuring session: model={model}; provider={provider:?}; resume={resume_path:?}"
                );
                if !cwd.is_absolute() {
                    let message = format!("cwd is not absolute: {cwd:?}");
                    error!(message);
                    let event = Event {
                        id: sub.id,
                        msg: EventMsg::Error(ErrorEvent { message }),
                    };
                    if let Err(e) = tx_event.send(event).await {
                        error!("failed to send error message: {e:?}");
                    }
                    return;
                }
                // Optionally resume an existing rollout.
                let mut restored_items: Option<Vec<ResponseItem>> = None;
                let rollout_recorder: Option<RolloutRecorder> =
                    if let Some(path) = resume_path.as_ref() {
                        match RolloutRecorder::resume(path, cwd.clone()).await {
                            Ok((rec, saved)) => {
                                session_id = saved.session_id;
                                if !saved.items.is_empty() {
                                    restored_items = Some(saved.items);
                                }
                                Some(rec)
                            }
                            Err(e) => {
                                warn!("failed to resume rollout from {path:?}: {e}");
                                None
                            }
                        }
                    } else {
                        None
                    };

                let rollout_recorder = match rollout_recorder {
                    Some(rec) => Some(rec),
                    None => {
                        match RolloutRecorder::new(&config, session_id, user_instructions.clone())
                            .await
                        {
                            Ok(r) => Some(r),
                            Err(e) => {
                                warn!("failed to initialise rollout recorder: {e}");
                                None
                            }
                        }
                    }
                };

                // Create a session-specific Config that only overrides the model.
                let client_config = {
                    let mut c = (*config).clone();
                    c.model = model.clone();
                    Arc::new(c)
                };

                let client = ModelClient::new(
<<<<<<< HEAD
                    client_config,
=======
                    config.clone(),
                    auth.clone(),
>>>>>>> 2f555705
                    provider.clone(),
                    model_reasoning_effort,
                    model_reasoning_summary,
                    session_id,
                );

                // abort any current running session and clone its state
                let state = match sess.take() {
                    Some(sess) => {
                        sess.abort();
                        sess.state.lock().unwrap().partial_clone()
                    }
                    None => State {
                        history: ConversationHistory::new(),
                        ..Default::default()
                    },
                };

                let writable_roots = Mutex::new(get_writable_roots(&cwd));

                // Error messages to dispatch after SessionConfigured is sent.
                let mut mcp_connection_errors = Vec::<Event>::new();
                let (mcp_connection_manager, failed_clients) =
                    match McpConnectionManager::new(config.mcp_servers.clone()).await {
                        Ok((mgr, failures)) => (mgr, failures),
                        Err(e) => {
                            let message = format!("Failed to create MCP connection manager: {e:#}");
                            error!("{message}");
                            mcp_connection_errors.push(Event {
                                id: sub.id.clone(),
                                msg: EventMsg::Error(ErrorEvent { message }),
                            });
                            (McpConnectionManager::default(), Default::default())
                        }
                    };

                // Surface individual client start-up failures to the user.
                if !failed_clients.is_empty() {
                    for (server_name, err) in failed_clients {
                        let message =
                            format!("MCP client for `{server_name}` failed to start: {err:#}");
                        error!("{message}");
                        mcp_connection_errors.push(Event {
                            id: sub.id.clone(),
                            msg: EventMsg::Error(ErrorEvent { message }),
                        });
                    }
                }
                let default_shell = shell::default_user_shell().await;
                sess = Some(Arc::new(Session {
                    client,
                    tx_event: tx_event.clone(),
                    ctrl_c: Arc::clone(&ctrl_c),
                    user_instructions,
                    base_instructions,
                    approval_policy,
                    sandbox_policy,
                    shell_environment_policy: config.shell_environment_policy.clone(),
                    cwd,
                    writable_roots,
                    mcp_connection_manager,
                    notify,
                    state: Mutex::new(state),
                    rollout: Mutex::new(rollout_recorder),
                    codex_linux_sandbox_exe: config.codex_linux_sandbox_exe.clone(),
                    disable_response_storage,
                    user_shell: default_shell,
                }));

                // Patch restored state into the newly created session.
                if let Some(sess_arc) = &sess {
                    if restored_items.is_some() {
                        let mut st = sess_arc.state.lock().unwrap();
                        st.history.record_items(restored_items.unwrap().iter());
                    }
                }

                // Gather history metadata for SessionConfiguredEvent.
                let (history_log_id, history_entry_count) =
                    crate::message_history::history_metadata(&config).await;

                // ack
                let events = std::iter::once(Event {
                    id: sub.id.clone(),
                    msg: EventMsg::SessionConfigured(SessionConfiguredEvent {
                        session_id,
                        model,
                        history_log_id,
                        history_entry_count,
                    }),
                })
                .chain(mcp_connection_errors.into_iter());
                for event in events {
                    if let Err(e) = tx_event.send(event).await {
                        error!("failed to send event: {e:?}");
                    }
                }
            }
            Op::UserInput { items } => {
                let sess = match sess.as_ref() {
                    Some(sess) => sess,
                    None => {
                        send_no_session_event(sub.id).await;
                        continue;
                    }
                };

                // attempt to inject input into current task
                if let Err(items) = sess.inject_input(items) {
                    // no current task, spawn a new one
                    let task = AgentTask::spawn(Arc::clone(sess), sub.id, items);
                    sess.set_task(task);
                }
            }
            Op::ExecApproval { id, decision } => {
                let sess = match sess.as_ref() {
                    Some(sess) => sess,
                    None => {
                        send_no_session_event(sub.id).await;
                        continue;
                    }
                };
                match decision {
                    ReviewDecision::Abort => {
                        sess.abort();
                    }
                    other => sess.notify_approval(&id, other),
                }
            }
            Op::PatchApproval { id, decision } => {
                let sess = match sess.as_ref() {
                    Some(sess) => sess,
                    None => {
                        send_no_session_event(sub.id).await;
                        continue;
                    }
                };
                match decision {
                    ReviewDecision::Abort => {
                        sess.abort();
                    }
                    other => sess.notify_approval(&id, other),
                }
            }
            Op::AddToHistory { text } => {
                // TODO: What should we do if we got AddToHistory before ConfigureSession?
                // currently, if ConfigureSession has resume path, this history will be ignored
                let id = session_id;
                let config = config.clone();
                tokio::spawn(async move {
                    if let Err(e) = crate::message_history::append_entry(&text, &id, &config).await
                    {
                        warn!("failed to append to message history: {e}");
                    }
                });
            }

            Op::GetHistoryEntryRequest { offset, log_id } => {
                let config = config.clone();
                let tx_event = tx_event.clone();
                let sub_id = sub.id.clone();

                tokio::spawn(async move {
                    // Run lookup in blocking thread because it does file IO + locking.
                    let entry_opt = tokio::task::spawn_blocking(move || {
                        crate::message_history::lookup(log_id, offset, &config)
                    })
                    .await
                    .unwrap_or(None);

                    let event = Event {
                        id: sub_id,
                        msg: EventMsg::GetHistoryEntryResponse(
                            crate::protocol::GetHistoryEntryResponseEvent {
                                offset,
                                log_id,
                                entry: entry_opt,
                            },
                        ),
                    };

                    if let Err(e) = tx_event.send(event).await {
                        warn!("failed to send GetHistoryEntryResponse event: {e}");
                    }
                });
            }
            Op::Shutdown => {
                info!("Shutting down Codex instance");

                // Gracefully flush and shutdown rollout recorder on session end so tests
                // that inspect the rollout file do not race with the background writer.
                if let Some(sess_arc) = sess {
                    let recorder_opt = sess_arc.rollout.lock().unwrap().take();
                    if let Some(rec) = recorder_opt {
                        if let Err(e) = rec.shutdown().await {
                            warn!("failed to shutdown rollout recorder: {e}");
                            let event = Event {
                                id: sub.id.clone(),
                                msg: EventMsg::Error(ErrorEvent {
                                    message: "Failed to shutdown rollout recorder".to_string(),
                                }),
                            };
                            if let Err(e) = tx_event.send(event).await {
                                warn!("failed to send error message: {e:?}");
                            }
                        }
                    }
                }
                let event = Event {
                    id: sub.id.clone(),
                    msg: EventMsg::ShutdownComplete,
                };
                if let Err(e) = tx_event.send(event).await {
                    warn!("failed to send Shutdown event: {e}");
                }
                break;
            }
        }
    }
    debug!("Agent loop exited");
}

/// Takes a user message as input and runs a loop where, at each turn, the model
/// replies with either:
///
/// - requested function calls
/// - an assistant message
///
/// While it is possible for the model to return multiple of these items in a
/// single turn, in practice, we generally one item per turn:
///
/// - If the model requests a function call, we execute it and send the output
///   back to the model in the next turn.
/// - If the model sends only an assistant message, we record it in the
///   conversation history and consider the task complete.
async fn run_task(sess: Arc<Session>, sub_id: String, input: Vec<InputItem>) {
    if input.is_empty() {
        return;
    }
    let event = Event {
        id: sub_id.clone(),
        msg: EventMsg::TaskStarted,
    };
    if sess.tx_event.send(event).await.is_err() {
        return;
    }

    let initial_input_for_turn = ResponseInputItem::from(input);
    sess.record_conversation_items(&[initial_input_for_turn.clone().into()])
        .await;

    let last_agent_message: Option<String>;
    loop {
        // Note that pending_input would be something like a message the user
        // submitted through the UI while the model was running. Though the UI
        // may support this, the model might not.
        let pending_input = sess
            .get_pending_input()
            .into_iter()
            .map(ResponseItem::from)
            .collect::<Vec<ResponseItem>>();
        sess.record_conversation_items(&pending_input).await;

        // Construct the input that we will send to the model. When using the
        // Chat completions API (or ZDR clients), the model needs the full
        // conversation history on each turn. The rollout file, however, should
        // only record the new items that originated in this turn so that it
        // represents an append-only log without duplicates.
        let turn_input: Vec<ResponseItem> =
            [sess.state.lock().unwrap().history.contents(), pending_input].concat();

        let turn_input_messages: Vec<String> = turn_input
            .iter()
            .filter_map(|item| match item {
                ResponseItem::Message { content, .. } => Some(content),
                _ => None,
            })
            .flat_map(|content| {
                content.iter().filter_map(|item| match item {
                    ContentItem::OutputText { text } => Some(text.clone()),
                    _ => None,
                })
            })
            .collect();
        match run_turn(&sess, sub_id.clone(), turn_input).await {
            Ok(turn_output) => {
                let mut items_to_record_in_conversation_history = Vec::<ResponseItem>::new();
                let mut responses = Vec::<ResponseInputItem>::new();
                for processed_response_item in turn_output {
                    let ProcessedResponseItem { item, response } = processed_response_item;
                    match (&item, &response) {
                        (ResponseItem::Message { role, .. }, None) if role == "assistant" => {
                            // If the model returned a message, we need to record it.
                            items_to_record_in_conversation_history.push(item);
                        }
                        (
                            ResponseItem::LocalShellCall { .. },
                            Some(ResponseInputItem::FunctionCallOutput { call_id, output }),
                        ) => {
                            items_to_record_in_conversation_history.push(item);
                            items_to_record_in_conversation_history.push(
                                ResponseItem::FunctionCallOutput {
                                    call_id: call_id.clone(),
                                    output: output.clone(),
                                },
                            );
                        }
                        (
                            ResponseItem::FunctionCall { .. },
                            Some(ResponseInputItem::FunctionCallOutput { call_id, output }),
                        ) => {
                            items_to_record_in_conversation_history.push(item);
                            items_to_record_in_conversation_history.push(
                                ResponseItem::FunctionCallOutput {
                                    call_id: call_id.clone(),
                                    output: output.clone(),
                                },
                            );
                        }
                        (
                            ResponseItem::FunctionCall { .. },
                            Some(ResponseInputItem::McpToolCallOutput { call_id, result }),
                        ) => {
                            items_to_record_in_conversation_history.push(item);
                            let (content, success): (String, Option<bool>) = match result {
                                Ok(CallToolResult {
                                    content,
                                    is_error,
                                    structured_content: _,
                                }) => match serde_json::to_string(content) {
                                    Ok(content) => (content, *is_error),
                                    Err(e) => {
                                        warn!("Failed to serialize MCP tool call output: {e}");
                                        (e.to_string(), Some(true))
                                    }
                                },
                                Err(e) => (e.clone(), Some(true)),
                            };
                            items_to_record_in_conversation_history.push(
                                ResponseItem::FunctionCallOutput {
                                    call_id: call_id.clone(),
                                    output: FunctionCallOutputPayload { content, success },
                                },
                            );
                        }
                        (
                            ResponseItem::Reasoning {
                                id,
                                summary,
                                encrypted_content,
                            },
                            None,
                        ) => {
                            items_to_record_in_conversation_history.push(ResponseItem::Reasoning {
                                id: id.clone(),
                                summary: summary.clone(),
                                encrypted_content: encrypted_content.clone(),
                            });
                        }
                        _ => {
                            warn!("Unexpected response item: {item:?} with response: {response:?}");
                        }
                    };
                    if let Some(response) = response {
                        responses.push(response);
                    }
                }

                // Only attempt to take the lock if there is something to record.
                if !items_to_record_in_conversation_history.is_empty() {
                    sess.record_conversation_items(&items_to_record_in_conversation_history)
                        .await;
                }

                if responses.is_empty() {
                    debug!("Turn completed");
                    last_agent_message = get_last_assistant_message_from_turn(
                        &items_to_record_in_conversation_history,
                    );
                    sess.maybe_notify(UserNotification::AgentTurnComplete {
                        turn_id: sub_id.clone(),
                        input_messages: turn_input_messages,
                        last_assistant_message: last_agent_message.clone(),
                    });
                    break;
                }
            }
            Err(e) => {
                info!("Turn error: {e:#}");
                let event = Event {
                    id: sub_id.clone(),
                    msg: EventMsg::Error(ErrorEvent {
                        message: e.to_string(),
                    }),
                };
                sess.tx_event.send(event).await.ok();
                return;
            }
        }
    }
    sess.remove_task(&sub_id);
    let event = Event {
        id: sub_id,
        msg: EventMsg::TaskComplete(TaskCompleteEvent { last_agent_message }),
    };
    sess.tx_event.send(event).await.ok();
}

async fn run_turn(
    sess: &Session,
    sub_id: String,
    input: Vec<ResponseItem>,
) -> CodexResult<Vec<ProcessedResponseItem>> {
    let extra_tools = sess.mcp_connection_manager.list_all_tools();
    let prompt = Prompt {
        input,
        user_instructions: sess.user_instructions.clone(),
        store: !sess.disable_response_storage,
        extra_tools,
        base_instructions_override: sess.base_instructions.clone(),
    };

    let mut retries = 0;
    loop {
        match try_run_turn(sess, &sub_id, &prompt).await {
            Ok(output) => return Ok(output),
            Err(CodexErr::Interrupted) => return Err(CodexErr::Interrupted),
            Err(CodexErr::EnvVar(var)) => return Err(CodexErr::EnvVar(var)),
            Err(e) => {
                // Use the configured provider-specific stream retry budget.
                let max_retries = sess.client.get_provider().stream_max_retries();
                if retries < max_retries {
                    retries += 1;
                    let delay = backoff(retries);
                    warn!(
                        "stream disconnected - retrying turn ({retries}/{max_retries} in {delay:?})...",
                    );

                    // Surface retry information to any UI/front‑end so the
                    // user understands what is happening instead of staring
                    // at a seemingly frozen screen.
                    sess.notify_background_event(
                        &sub_id,
                        format!(
                            "stream error: {e}; retrying {retries}/{max_retries} in {delay:?}…"
                        ),
                    )
                    .await;

                    tokio::time::sleep(delay).await;
                } else {
                    return Err(e);
                }
            }
        }
    }
}

/// When the model is prompted, it returns a stream of events. Some of these
/// events map to a `ResponseItem`. A `ResponseItem` may need to be
/// "handled" such that it produces a `ResponseInputItem` that needs to be
/// sent back to the model on the next turn.
#[derive(Debug)]
struct ProcessedResponseItem {
    item: ResponseItem,
    response: Option<ResponseInputItem>,
}

async fn try_run_turn(
    sess: &Session,
    sub_id: &str,
    prompt: &Prompt,
) -> CodexResult<Vec<ProcessedResponseItem>> {
    // call_ids that are part of this response.
    let completed_call_ids = prompt
        .input
        .iter()
        .filter_map(|ri| match ri {
            ResponseItem::FunctionCallOutput { call_id, .. } => Some(call_id),
            ResponseItem::LocalShellCall {
                call_id: Some(call_id),
                ..
            } => Some(call_id),
            _ => None,
        })
        .collect::<Vec<_>>();

    // call_ids that were pending but are not part of this response.
    // This usually happens because the user interrupted the model before we responded to one of its tool calls
    // and then the user sent a follow-up message.
    let missing_calls = {
        prompt
            .input
            .iter()
            .filter_map(|ri| match ri {
                ResponseItem::FunctionCall { call_id, .. } => Some(call_id),
                ResponseItem::LocalShellCall {
                    call_id: Some(call_id),
                    ..
                } => Some(call_id),
                _ => None,
            })
            .filter_map(|call_id| {
                if completed_call_ids.contains(&call_id) {
                    None
                } else {
                    Some(call_id.clone())
                }
            })
            .map(|call_id| ResponseItem::FunctionCallOutput {
                call_id: call_id.clone(),
                output: FunctionCallOutputPayload {
                    content: "aborted".to_string(),
                    success: Some(false),
                },
            })
            .collect::<Vec<_>>()
    };
    let prompt: Cow<Prompt> = if missing_calls.is_empty() {
        Cow::Borrowed(prompt)
    } else {
        // Add the synthetic aborted missing calls to the beginning of the input to ensure all call ids have responses.
        let input = [missing_calls, prompt.input.clone()].concat();
        Cow::Owned(Prompt {
            input,
            ..prompt.clone()
        })
    };

    let mut stream = sess.client.clone().stream(&prompt).await?;

    let mut output = Vec::new();
    loop {
        // Poll the next item from the model stream. We must inspect *both* Ok and Err
        // cases so that transient stream failures (e.g., dropped SSE connection before
        // `response.completed`) bubble up and trigger the caller's retry logic.
        let event = stream.next().await;
        let Some(event) = event else {
            // Channel closed without yielding a final Completed event or explicit error.
            // Treat as a disconnected stream so the caller can retry.
            return Err(CodexErr::Stream(
                "stream closed before response.completed".into(),
            ));
        };

        let event = match event {
            Ok(ev) => ev,
            Err(e) => {
                // Propagate the underlying stream error to the caller (run_turn), which
                // will apply the configured `stream_max_retries` policy.
                return Err(e);
            }
        };

        match event {
            ResponseEvent::Created => {}
            ResponseEvent::OutputItemDone(item) => {
                let response = handle_response_item(sess, sub_id, item.clone()).await?;

                output.push(ProcessedResponseItem { item, response });
            }
            ResponseEvent::Completed {
                response_id: _,
                token_usage,
            } => {
                if let Some(token_usage) = token_usage {
                    sess.tx_event
                        .send(Event {
                            id: sub_id.to_string(),
                            msg: EventMsg::TokenCount(token_usage),
                        })
                        .await
                        .ok();
                }

                return Ok(output);
            }
            ResponseEvent::OutputTextDelta(delta) => {
                let event = Event {
                    id: sub_id.to_string(),
                    msg: EventMsg::AgentMessageDelta(AgentMessageDeltaEvent { delta }),
                };
                sess.tx_event.send(event).await.ok();
            }
            ResponseEvent::ReasoningSummaryDelta(delta) => {
                let event = Event {
                    id: sub_id.to_string(),
                    msg: EventMsg::AgentReasoningDelta(AgentReasoningDeltaEvent { delta }),
                };
                sess.tx_event.send(event).await.ok();
            }
        }
    }
}

async fn handle_response_item(
    sess: &Session,
    sub_id: &str,
    item: ResponseItem,
) -> CodexResult<Option<ResponseInputItem>> {
    debug!(?item, "Output item");
    let output = match item {
        ResponseItem::Message { content, .. } => {
            for item in content {
                if let ContentItem::OutputText { text } = item {
                    let event = Event {
                        id: sub_id.to_string(),
                        msg: EventMsg::AgentMessage(AgentMessageEvent { message: text }),
                    };
                    sess.tx_event.send(event).await.ok();
                }
            }
            None
        }
        ResponseItem::Reasoning { summary, .. } => {
            for item in summary {
                let text = match item {
                    ReasoningItemReasoningSummary::SummaryText { text } => text,
                };
                let event = Event {
                    id: sub_id.to_string(),
                    msg: EventMsg::AgentReasoning(AgentReasoningEvent { text }),
                };
                sess.tx_event.send(event).await.ok();
            }
            None
        }
        ResponseItem::FunctionCall {
            name,
            arguments,
            call_id,
            ..
        } => {
            info!("FunctionCall: {arguments}");
            Some(handle_function_call(sess, sub_id.to_string(), name, arguments, call_id).await)
        }
        ResponseItem::LocalShellCall {
            id,
            call_id,
            status: _,
            action,
        } => {
            let LocalShellAction::Exec(action) = action;
            tracing::info!("LocalShellCall: {action:?}");
            let params = ShellToolCallParams {
                command: action.command,
                workdir: action.working_directory,
                timeout_ms: action.timeout_ms,
            };
            let effective_call_id = match (call_id, id) {
                (Some(call_id), _) => call_id,
                (None, Some(id)) => id,
                (None, None) => {
                    error!("LocalShellCall without call_id or id");
                    return Ok(Some(ResponseInputItem::FunctionCallOutput {
                        call_id: "".to_string(),
                        output: FunctionCallOutputPayload {
                            content: "LocalShellCall without call_id or id".to_string(),
                            success: None,
                        },
                    }));
                }
            };

            let exec_params = to_exec_params(params, sess);
            Some(
                handle_container_exec_with_params(
                    exec_params,
                    sess,
                    sub_id.to_string(),
                    effective_call_id,
                )
                .await,
            )
        }
        ResponseItem::FunctionCallOutput { .. } => {
            debug!("unexpected FunctionCallOutput from stream");
            None
        }
        ResponseItem::Other => None,
    };
    Ok(output)
}

async fn handle_function_call(
    sess: &Session,
    sub_id: String,
    name: String,
    arguments: String,
    call_id: String,
) -> ResponseInputItem {
    match name.as_str() {
        "container.exec" | "shell" => {
            let params = match parse_container_exec_arguments(arguments, sess, &call_id) {
                Ok(params) => params,
                Err(output) => {
                    return *output;
                }
            };
            handle_container_exec_with_params(params, sess, sub_id, call_id).await
        }
        "update_plan" => handle_update_plan(sess, arguments, sub_id, call_id).await,
        _ => {
            match sess.mcp_connection_manager.parse_tool_name(&name) {
                Some((server, tool_name)) => {
                    // TODO(mbolin): Determine appropriate timeout for tool call.
                    let timeout = None;
                    handle_mcp_tool_call(
                        sess, &sub_id, call_id, server, tool_name, arguments, timeout,
                    )
                    .await
                }
                None => {
                    // Unknown function: reply with structured failure so the model can adapt.
                    ResponseInputItem::FunctionCallOutput {
                        call_id,
                        output: FunctionCallOutputPayload {
                            content: format!("unsupported call: {name}"),
                            success: None,
                        },
                    }
                }
            }
        }
    }
}

fn to_exec_params(params: ShellToolCallParams, sess: &Session) -> ExecParams {
    ExecParams {
        command: params.command,
        cwd: sess.resolve_path(params.workdir.clone()),
        timeout_ms: params.timeout_ms,
        env: create_env(&sess.shell_environment_policy),
    }
}

fn parse_container_exec_arguments(
    arguments: String,
    sess: &Session,
    call_id: &str,
) -> Result<ExecParams, Box<ResponseInputItem>> {
    // parse command
    match serde_json::from_str::<ShellToolCallParams>(&arguments) {
        Ok(shell_tool_call_params) => Ok(to_exec_params(shell_tool_call_params, sess)),
        Err(e) => {
            // allow model to re-sample
            let output = ResponseInputItem::FunctionCallOutput {
                call_id: call_id.to_string(),
                output: FunctionCallOutputPayload {
                    content: format!("failed to parse function arguments: {e}"),
                    success: None,
                },
            };
            Err(Box::new(output))
        }
    }
}

fn maybe_run_with_user_profile(params: ExecParams, sess: &Session) -> ExecParams {
    if sess.shell_environment_policy.use_profile {
        let command = sess
            .user_shell
            .format_default_shell_invocation(params.command.clone());
        if let Some(command) = command {
            return ExecParams { command, ..params };
        }
    }
    params
}

async fn handle_container_exec_with_params(
    params: ExecParams,
    sess: &Session,
    sub_id: String,
    call_id: String,
) -> ResponseInputItem {
    // check if this was a patch, and apply it if so
    match maybe_parse_apply_patch_verified(&params.command, &params.cwd) {
        MaybeApplyPatchVerified::Body(changes) => {
            return apply_patch::apply_patch(sess, sub_id, call_id, changes).await;
        }
        MaybeApplyPatchVerified::CorrectnessError(parse_error) => {
            // It looks like an invocation of `apply_patch`, but we
            // could not resolve it into a patch that would apply
            // cleanly. Return to model for resample.
            return ResponseInputItem::FunctionCallOutput {
                call_id,
                output: FunctionCallOutputPayload {
                    content: format!("error: {parse_error:#}"),
                    success: None,
                },
            };
        }
        MaybeApplyPatchVerified::ShellParseError(error) => {
            trace!("Failed to parse shell command, {error:?}");
        }
        MaybeApplyPatchVerified::NotApplyPatch => (),
    }

    // safety checks
    let safety = {
        let state = sess.state.lock().unwrap();
        assess_command_safety(
            &params.command,
            sess.approval_policy,
            &sess.sandbox_policy,
            &state.approved_commands,
        )
    };
    let sandbox_type = match safety {
        SafetyCheck::AutoApprove { sandbox_type } => sandbox_type,
        SafetyCheck::AskUser => {
            let rx_approve = sess
                .request_command_approval(
                    sub_id.clone(),
                    call_id.clone(),
                    params.command.clone(),
                    params.cwd.clone(),
                    None,
                )
                .await;
            match rx_approve.await.unwrap_or_default() {
                ReviewDecision::Approved => (),
                ReviewDecision::ApprovedForSession => {
                    sess.add_approved_command(params.command.clone());
                }
                ReviewDecision::Denied | ReviewDecision::Abort => {
                    return ResponseInputItem::FunctionCallOutput {
                        call_id,
                        output: FunctionCallOutputPayload {
                            content: "exec command rejected by user".to_string(),
                            success: None,
                        },
                    };
                }
            }
            // No sandboxing is applied because the user has given
            // explicit approval. Often, we end up in this case because
            // the command cannot be run in a sandbox, such as
            // installing a new dependency that requires network access.
            SandboxType::None
        }
        SafetyCheck::Reject { reason } => {
            return ResponseInputItem::FunctionCallOutput {
                call_id,
                output: FunctionCallOutputPayload {
                    content: format!("exec command rejected: {reason}"),
                    success: None,
                },
            };
        }
    };

    sess.notify_exec_command_begin(&sub_id, &call_id, &params)
        .await;

    let params = maybe_run_with_user_profile(params, sess);
    let output_result = process_exec_tool_call(
        params.clone(),
        sandbox_type,
        sess.ctrl_c.clone(),
        &sess.sandbox_policy,
        &sess.codex_linux_sandbox_exe,
    )
    .await;

    match output_result {
        Ok(output) => {
            let ExecToolCallOutput {
                exit_code,
                stdout,
                stderr,
                duration,
            } = output;

            sess.notify_exec_command_end(&sub_id, &call_id, &stdout, &stderr, exit_code)
                .await;

            let is_success = exit_code == 0;
            let content = format_exec_output(
                if is_success { &stdout } else { &stderr },
                exit_code,
                duration,
            );

            ResponseInputItem::FunctionCallOutput {
                call_id,
                output: FunctionCallOutputPayload {
                    content,
                    success: Some(is_success),
                },
            }
        }
        Err(CodexErr::Sandbox(error)) => {
            handle_sandbox_error(error, sandbox_type, params, sess, sub_id, call_id).await
        }
        Err(e) => {
            // Handle non-sandbox errors
            ResponseInputItem::FunctionCallOutput {
                call_id,
                output: FunctionCallOutputPayload {
                    content: format!("execution error: {e}"),
                    success: None,
                },
            }
        }
    }
}

async fn handle_sandbox_error(
    error: SandboxErr,
    sandbox_type: SandboxType,
    params: ExecParams,
    sess: &Session,
    sub_id: String,
    call_id: String,
) -> ResponseInputItem {
    // Early out if the user never wants to be asked for approval; just return to the model immediately
    if sess.approval_policy == AskForApproval::Never {
        return ResponseInputItem::FunctionCallOutput {
            call_id,
            output: FunctionCallOutputPayload {
                content: format!(
                    "failed in sandbox {sandbox_type:?} with execution error: {error}"
                ),
                success: Some(false),
            },
        };
    }

    // Note that when `error` is `SandboxErr::Denied`, it could be a false
    // positive. That is, it may have exited with a non-zero exit code, not
    // because the sandbox denied it, but because that is its expected behavior,
    // i.e., a grep command that did not match anything. Ideally we would
    // include additional metadata on the command to indicate whether non-zero
    // exit codes merit a retry.

    // For now, we categorically ask the user to retry without sandbox.
    sess.notify_background_event(&sub_id, format!("Execution failed: {error}"))
        .await;

    let rx_approve = sess
        .request_command_approval(
            sub_id.clone(),
            call_id.clone(),
            params.command.clone(),
            params.cwd.clone(),
            Some("command failed; retry without sandbox?".to_string()),
        )
        .await;

    match rx_approve.await.unwrap_or_default() {
        ReviewDecision::Approved | ReviewDecision::ApprovedForSession => {
            // Persist this command as pre‑approved for the
            // remainder of the session so future
            // executions skip the sandbox directly.
            // TODO(ragona): Isn't this a bug? It always saves the command in an | fork?
            sess.add_approved_command(params.command.clone());
            // Inform UI we are retrying without sandbox.
            sess.notify_background_event(&sub_id, "retrying command without sandbox")
                .await;

            sess.notify_exec_command_begin(&sub_id, &call_id, &params)
                .await;

            // This is an escalated retry; the policy will not be
            // examined and the sandbox has been set to `None`.
            let retry_output_result = process_exec_tool_call(
                params,
                SandboxType::None,
                sess.ctrl_c.clone(),
                &sess.sandbox_policy,
                &sess.codex_linux_sandbox_exe,
            )
            .await;

            match retry_output_result {
                Ok(retry_output) => {
                    let ExecToolCallOutput {
                        exit_code,
                        stdout,
                        stderr,
                        duration,
                    } = retry_output;

                    sess.notify_exec_command_end(&sub_id, &call_id, &stdout, &stderr, exit_code)
                        .await;

                    let is_success = exit_code == 0;
                    let content = format_exec_output(
                        if is_success { &stdout } else { &stderr },
                        exit_code,
                        duration,
                    );

                    ResponseInputItem::FunctionCallOutput {
                        call_id,
                        output: FunctionCallOutputPayload {
                            content,
                            success: Some(is_success),
                        },
                    }
                }
                Err(e) => {
                    // Handle retry failure
                    ResponseInputItem::FunctionCallOutput {
                        call_id,
                        output: FunctionCallOutputPayload {
                            content: format!("retry failed: {e}"),
                            success: None,
                        },
                    }
                }
            }
        }
        ReviewDecision::Denied | ReviewDecision::Abort => {
            // Fall through to original failure handling.
            ResponseInputItem::FunctionCallOutput {
                call_id,
                output: FunctionCallOutputPayload {
                    content: "exec command rejected by user".to_string(),
                    success: None,
                },
            }
        }
    }
}

/// Exec output is a pre-serialized JSON payload
fn format_exec_output(output: &str, exit_code: i32, duration: Duration) -> String {
    #[derive(Serialize)]
    struct ExecMetadata {
        exit_code: i32,
        duration_seconds: f32,
    }

    #[derive(Serialize)]
    struct ExecOutput<'a> {
        output: &'a str,
        metadata: ExecMetadata,
    }

    // round to 1 decimal place
    let duration_seconds = ((duration.as_secs_f32()) * 10.0).round() / 10.0;

    let payload = ExecOutput {
        output,
        metadata: ExecMetadata {
            exit_code,
            duration_seconds,
        },
    };

    #[expect(clippy::expect_used)]
    serde_json::to_string(&payload).expect("serialize ExecOutput")
}

fn get_last_assistant_message_from_turn(responses: &[ResponseItem]) -> Option<String> {
    responses.iter().rev().find_map(|item| {
        if let ResponseItem::Message { role, content, .. } = item {
            if role == "assistant" {
                content.iter().rev().find_map(|ci| {
                    if let ContentItem::OutputText { text } = ci {
                        Some(text.clone())
                    } else {
                        None
                    }
                })
            } else {
                None
            }
        } else {
            None
        }
    })
}<|MERGE_RESOLUTION|>--- conflicted
+++ resolved
@@ -636,12 +636,8 @@
                 };
 
                 let client = ModelClient::new(
-<<<<<<< HEAD
-                    client_config,
-=======
                     config.clone(),
                     auth.clone(),
->>>>>>> 2f555705
                     provider.clone(),
                     model_reasoning_effort,
                     model_reasoning_summary,
