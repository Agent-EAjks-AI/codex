//! Root of the `codex-core` library.

// Prevent accidental direct writes to stdout/stderr in library code. All
// user-visible output must go through the appropriate abstraction (e.g.,
// the TUI or the tracing stack).
#![deny(clippy::print_stdout, clippy::print_stderr)]

mod apply_patch;
<<<<<<< HEAD
pub mod bash;
=======
pub mod auth;
mod bash;
>>>>>>> 0e827b65
mod chat_completions;
mod client;
mod client_common;
pub mod codex;
mod codex_conversation;
pub mod token_data;
pub use codex_conversation::CodexConversation;
pub mod config;
pub mod config_profile;
pub mod config_types;
mod conversation_history;
pub mod custom_prompts;
mod environment_context;
pub mod error;
pub mod exec;
mod exec_command;
pub mod exec_env;
mod flags;
pub mod git_info;
mod is_safe_command;
pub mod landlock;
mod mcp_connection_manager;
mod mcp_tool_call;
mod message_history;
mod model_provider_info;
pub mod parse_command;
pub use model_provider_info::BUILT_IN_OSS_MODEL_PROVIDER_ID;
pub use model_provider_info::ModelProviderInfo;
pub use model_provider_info::WireApi;
pub use model_provider_info::built_in_model_providers;
pub use model_provider_info::create_oss_provider_with_base_url;
mod conversation_manager;
pub use conversation_manager::ConversationManager;
pub use conversation_manager::NewConversation;
// Re-export common auth types for workspace consumers
pub use auth::AuthManager;
pub use auth::CodexAuth;
pub mod default_client;
pub mod model_family;
mod openai_model_info;
mod openai_tools;
pub mod plan_tool;
pub mod project_doc;
mod rollout;
pub(crate) mod safety;
pub mod seatbelt;
pub mod shell;
pub mod spawn;
pub mod terminal;
mod tool_apply_patch;
pub mod turn_diff_tracker;
pub use rollout::list::ConversationsPage;
mod user_notification;
pub mod util;
pub use apply_patch::CODEX_APPLY_PATCH_ARG1;
pub use safety::get_platform_sandbox;
// Re-export the protocol types from the standalone `codex-protocol` crate so existing
// `codex_core::protocol::...` references continue to work across the workspace.
pub use codex_protocol::protocol;
// Re-export protocol config enums to ensure call sites can use the same types
// as those in the protocol crate when constructing protocol messages.
pub use codex_protocol::config_types as protocol_config_types;

pub use client::ModelClient;
pub use client_common::Prompt;
pub use client_common::ResponseEvent;
pub use client_common::ResponseStream;
pub use codex_protocol::models::ContentItem;
pub use codex_protocol::models::LocalShellAction;
pub use codex_protocol::models::LocalShellExecAction;
pub use codex_protocol::models::LocalShellStatus;
pub use codex_protocol::models::ReasoningItemContent;
pub use codex_protocol::models::ResponseItem;<|MERGE_RESOLUTION|>--- conflicted
+++ resolved
@@ -6,12 +6,8 @@
 #![deny(clippy::print_stdout, clippy::print_stderr)]
 
 mod apply_patch;
-<<<<<<< HEAD
 pub mod bash;
-=======
 pub mod auth;
-mod bash;
->>>>>>> 0e827b65
 mod chat_completions;
 mod client;
 mod client_common;
