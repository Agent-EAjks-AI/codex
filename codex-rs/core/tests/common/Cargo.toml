--- conflicted
+++ resolved
@@ -7,17 +7,9 @@
 path = "lib.rs"
 
 [dependencies]
-<<<<<<< HEAD
-anyhow = "1"
-codex-core = { path = "../.." }
-serde_json = "1"
-tempfile = "3"
-tokio = { version = "1", features = ["time"] }
-wiremock = "0.6"
-=======
+anyhow = { workspace = true }
 codex-core = { workspace = true }
 serde_json = { workspace = true }
 tempfile = { workspace = true }
 tokio = { workspace = true, features = ["time"] }
-wiremock = { workspace = true }
->>>>>>> c75920a0
+wiremock = { workspace = true }