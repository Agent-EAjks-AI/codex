--- conflicted
+++ resolved
@@ -2,13 +2,12 @@
 
 use codex_common::approval_presets::ApprovalPreset;
 use codex_common::model_presets::ModelPreset;
+use codex_core::protocol::AskForApproval;
 use codex_core::protocol::ConversationPathResponseEvent;
 use codex_core::protocol::Event;
-use codex_file_search::FileMatch;
-
-use codex_core::protocol::AskForApproval;
 use codex_core::protocol::SandboxPolicy;
 use codex_core::protocol_config_types::ReasoningEffort;
+use codex_file_search::FileMatch;
 use tokio::sync::oneshot;
 
 use crate::bottom_pane::ApprovalRequest;
@@ -157,8 +156,17 @@
 
     /// Open the approval popup.
     FullScreenApprovalRequest(ApprovalRequest),
-
-<<<<<<< HEAD
+    /// Open the feedback note entry overlay after the user selects a category.
+    OpenFeedbackNote {
+        category: FeedbackCategory,
+        include_logs: bool,
+    },
+
+    /// Open the upload consent popup for feedback after selecting a category.
+    OpenFeedbackConsent {
+        category: FeedbackCategory,
+    },
+
     /// Open the scoped path input for security reviews.
     OpenSecurityReviewPathPrompt(SecurityReviewMode),
 
@@ -216,17 +224,6 @@
     SecurityReviewFailed {
         error: SecurityReviewFailure,
     },
-=======
-    /// Open the feedback note entry overlay after the user selects a category.
-    OpenFeedbackNote {
-        category: FeedbackCategory,
-        include_logs: bool,
-    },
-
-    /// Open the upload consent popup for feedback after selecting a category.
-    OpenFeedbackConsent {
-        category: FeedbackCategory,
-    },
 }
 
 #[derive(Debug, Clone, Copy, PartialEq, Eq)]
@@ -235,5 +232,4 @@
     GoodResult,
     Bug,
     Other,
->>>>>>> 964220ac
 }