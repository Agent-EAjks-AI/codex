//! A live status indicator that shows the *latest* log line emitted by the
//! application while the agent is processing a long‑running task.

use std::time::Duration;
use std::time::Instant;

use codex_core::protocol::Op;
use crossterm::event::KeyCode;
use ratatui::buffer::Buffer;
use ratatui::layout::Rect;
use ratatui::style::Stylize;
use ratatui::text::Line;
use ratatui::widgets::WidgetRef;

use crate::app_event::AppEvent;
use crate::app_event_sender::AppEventSender;
use crate::exec_cell::spinner;
use crate::key_hint;
use crate::render::renderable::Renderable;
use crate::shimmer::shimmer_spans;
use crate::tui::FrameRequester;

#[derive(Debug, Clone)]
pub(crate) struct StatusSnapshot {
    pub(crate) header: String,
    pub(crate) progress: Option<f32>,
    pub(crate) thinking: Vec<String>,
    pub(crate) tool_calls: Vec<String>,
    pub(crate) logs: Vec<String>,
}

pub(crate) struct StatusIndicatorWidget {
    /// Animated header text (defaults to "Working").
    header: String,
<<<<<<< HEAD
    /// Percentage progress to display, if available.
    progress: Option<f32>,
    /// Recent reasoning lines emitted by the model.
    thinking_lines: Vec<String>,
    /// Labels of in-flight tool calls.
    tool_calls: Vec<String>,
    /// Recent log messages emitted by long-running tasks.
    logs: Vec<String>,
    /// Queued user messages to display under the status line.
    queued_messages: Vec<String>,
=======
    show_interrupt_hint: bool,
>>>>>>> 964220ac

    elapsed_running: Duration,
    last_resume_at: Instant,
    is_paused: bool,
    app_event_tx: AppEventSender,
    frame_requester: FrameRequester,
}

// Format elapsed seconds into a compact human-friendly form used by the status line.
// Examples: 0s, 59s, 1m 00s, 59m 59s, 1h 00m 00s, 2h 03m 09s
pub fn fmt_elapsed_compact(elapsed_secs: u64) -> String {
    if elapsed_secs < 60 {
        return format!("{elapsed_secs}s");
    }
    if elapsed_secs < 3600 {
        let minutes = elapsed_secs / 60;
        let seconds = elapsed_secs % 60;
        return format!("{minutes}m {seconds:02}s");
    }
    let hours = elapsed_secs / 3600;
    let minutes = (elapsed_secs % 3600) / 60;
    let seconds = elapsed_secs % 60;
    format!("{hours}h {minutes:02}m {seconds:02}s")
}

impl StatusIndicatorWidget {
    pub(crate) fn new(app_event_tx: AppEventSender, frame_requester: FrameRequester) -> Self {
        Self {
            header: String::from("Working"),
<<<<<<< HEAD
            progress: None,
            thinking_lines: Vec::new(),
            tool_calls: Vec::new(),
            logs: Vec::new(),
            queued_messages: Vec::new(),
=======
            show_interrupt_hint: true,
>>>>>>> 964220ac
            elapsed_running: Duration::ZERO,
            last_resume_at: Instant::now(),
            is_paused: false,

            app_event_tx,
            frame_requester,
        }
    }

<<<<<<< HEAD
    pub fn desired_height(&self, width: u16) -> u16 {
        // Status line + optional thinking/tool call lines + optional blank line + wrapped queued messages
        // (up to 3 lines per message) + optional ellipsis per truncated message + keybind + spacer line
        let inner_width = width.max(1) as usize;
        let mut total: u16 = 1; // status line
        total = total.saturating_add(self.thinking_lines.len().saturating_sub(1) as u16);
        total = total.saturating_add(self.tool_calls.len().saturating_sub(1) as u16);
        let text_width = inner_width.saturating_sub(3); // account for " ↳ " prefix
        if text_width > 0 {
            for log in &self.logs {
                let wrapped = textwrap::wrap(log, text_width);
                total = total.saturating_add(wrapped.len() as u16);
            }
            for q in &self.queued_messages {
                let wrapped = textwrap::wrap(q, text_width);
                let lines = wrapped.len().min(3) as u16;
                total = total.saturating_add(lines);
                if wrapped.len() > 3 {
                    total = total.saturating_add(1); // ellipsis line
                }
            }
            if !self.queued_messages.is_empty() {
                total = total.saturating_add(1); // keybind hint line
            }
        } else {
            total = total.saturating_add(self.logs.len() as u16);
            // At least one line per message if width is extremely narrow
            total = total.saturating_add(self.queued_messages.len() as u16);
        }
        if !self.logs.is_empty() && !self.queued_messages.is_empty() {
            total = total.saturating_add(1); // blank line between logs and queued messages
        } else if !self.queued_messages.is_empty() {
            total = total.saturating_add(1); // blank line between supplemental and queued messages
        }
        total.saturating_add(1) // spacer line
    }

=======
>>>>>>> 964220ac
    pub(crate) fn interrupt(&self) {
        self.app_event_tx.send(AppEvent::CodexOp(Op::Interrupt));
    }

    /// Update the animated header label (left of the brackets).
    pub(crate) fn update_header(&mut self, header: String) {
        self.header = header;
    }

    #[cfg(test)]
    pub(crate) fn header(&self) -> &str {
        &self.header
    }

<<<<<<< HEAD
    pub(crate) fn update_snapshot(&mut self, snapshot: StatusSnapshot) {
        self.update_header(snapshot.header);
        self.progress = snapshot.progress;
        self.thinking_lines = snapshot.thinking;
        self.tool_calls = snapshot.tool_calls;
        self.logs = snapshot.logs;
        self.frame_requester.schedule_frame();
    }

    /// Replace the queued messages displayed beneath the header.
    pub(crate) fn set_queued_messages(&mut self, queued: Vec<String>) {
        self.queued_messages = queued;
        // Ensure a redraw so changes are visible.
        self.frame_requester.schedule_frame();
=======
    pub(crate) fn set_interrupt_hint_visible(&mut self, visible: bool) {
        self.show_interrupt_hint = visible;
    }

    #[cfg(test)]
    pub(crate) fn interrupt_hint_visible(&self) -> bool {
        self.show_interrupt_hint
>>>>>>> 964220ac
    }

    pub(crate) fn set_logs(&mut self, logs: Vec<String>) {
        self.logs = logs;
        self.frame_requester.schedule_frame();
    }

    pub(crate) fn pause_timer(&mut self) {
        self.pause_timer_at(Instant::now());
    }

    pub(crate) fn resume_timer(&mut self) {
        self.resume_timer_at(Instant::now());
    }

    pub(crate) fn pause_timer_at(&mut self, now: Instant) {
        if self.is_paused {
            return;
        }
        self.elapsed_running += now.saturating_duration_since(self.last_resume_at);
        self.is_paused = true;
    }

    pub(crate) fn resume_timer_at(&mut self, now: Instant) {
        if !self.is_paused {
            return;
        }
        self.last_resume_at = now;
        self.is_paused = false;
        self.frame_requester.schedule_frame();
    }

    fn elapsed_duration_at(&self, now: Instant) -> Duration {
        let mut elapsed = self.elapsed_running;
        if !self.is_paused {
            elapsed += now.saturating_duration_since(self.last_resume_at);
        }
        elapsed
    }

    fn elapsed_seconds_at(&self, now: Instant) -> u64 {
        self.elapsed_duration_at(now).as_secs()
    }

    pub fn elapsed_seconds(&self) -> u64 {
        self.elapsed_seconds_at(Instant::now())
    }
}

impl Renderable for StatusIndicatorWidget {
    fn desired_height(&self, _width: u16) -> u16 {
        1
    }

    fn render(&self, area: Rect, buf: &mut Buffer) {
        if area.is_empty() {
            return;
        }

        // Schedule next animation frame.
        self.frame_requester
            .schedule_frame_in(Duration::from_millis(32));
        let now = Instant::now();
        let elapsed_duration = self.elapsed_duration_at(now);
        let pretty_elapsed = fmt_elapsed_compact(elapsed_duration.as_secs());

        // Plain rendering: no borders or padding so the live cell is visually indistinguishable from terminal scrollback.
        let latest_thinking = self.thinking_lines.last().map(String::as_str);
        let latest_tool_call = self.tool_calls.last().map(String::as_str);

        let mut spans = Vec::with_capacity(9);
        spans.push(spinner(Some(self.last_resume_at)));
        spans.push(" ".into());
        spans.extend(shimmer_spans(&self.header));
<<<<<<< HEAD
        if let Some(progress) = self.progress {
            let pct = (progress.clamp(0.0, 1.0) * 100.0).round();
            spans.push(" ".into());
            spans.push(format!("{pct:.0}%").dim());
        }
        if let Some(thinking) = latest_thinking {
            spans.push(" - ".into());
            spans.push(thinking.to_string().magenta());
        }
        if let Some(tool) = latest_tool_call {
            spans.push(" - ".into());
            spans.push(tool.to_string().cyan());
        }
        spans.extend(vec![
            " ".into(),
            format!("({pretty_elapsed} • ").dim(),
            key_hint::plain(KeyCode::Esc).into(),
            " to interrupt)".dim(),
        ]);

        // Build lines: status, then queued messages, then spacer.
        let mut lines: Vec<Line<'static>> = Vec::new();
        lines.push(Line::from(spans));
        let extra_thinking = self
            .thinking_lines
            .len()
            .saturating_sub(usize::from(latest_thinking.is_some()));
        if extra_thinking > 0 {
            for thinking in self.thinking_lines.iter().take(extra_thinking) {
                lines.push(vec![" ↺ ".magenta(), thinking.clone().magenta()].into());
            }
        }
        let extra_tool_calls = self
            .tool_calls
            .len()
            .saturating_sub(usize::from(latest_tool_call.is_some()));
        if extra_tool_calls > 0 {
            for call in self.tool_calls.iter().take(extra_tool_calls) {
                lines.push(vec![" ↳ ".cyan(), call.clone().cyan()].into());
            }
        }
        let text_width = area.width.saturating_sub(3); // " ↳ " prefix
        if !self.logs.is_empty() {
            if text_width > 0 {
                for log in &self.logs {
                    let wrapped = textwrap::wrap(log, text_width as usize);
                    for (i, piece) in wrapped.iter().enumerate() {
                        let prefix = if i == 0 { " ↳ ".dim() } else { "   ".dim() };
                        lines.push(vec![prefix, piece.to_string().into()].into());
                    }
                }
            } else {
                for log in &self.logs {
                    lines.push(vec![" ↳ ".dim(), log.clone().into()].into());
                }
            }
        }
        if !self.queued_messages.is_empty() {
            lines.push(Line::from(""));
        }
        // Wrap queued messages using textwrap and show up to the first 3 lines per message.
        for q in &self.queued_messages {
            let wrapped = textwrap::wrap(q, text_width as usize);
            for (i, piece) in wrapped.iter().take(3).enumerate() {
                let prefix = if i == 0 { " ↳ " } else { "   " };
                let content = format!("{prefix}{piece}");
                lines.push(Line::from(content.dim().italic()));
            }
            if wrapped.len() > 3 {
                lines.push(Line::from("   …".dim().italic()));
            }
        }
        if !self.queued_messages.is_empty() {
            lines.push(
                Line::from(vec![
                    "   ".into(),
                    key_hint::alt(KeyCode::Up).into(),
                    " edit".into(),
                ])
                .dim(),
            );
=======
        spans.push(" ".into());
        if self.show_interrupt_hint {
            spans.extend(vec![
                format!("({pretty_elapsed} • ").dim(),
                key_hint::plain(KeyCode::Esc).into(),
                " to interrupt)".dim(),
            ]);
        } else {
            spans.push(format!("({pretty_elapsed})").dim());
>>>>>>> 964220ac
        }

        Line::from(spans).render_ref(area, buf);
    }
}

#[cfg(test)]
mod tests {
    use super::*;
    use crate::app_event::AppEvent;
    use crate::app_event_sender::AppEventSender;
    use ratatui::Terminal;
    use ratatui::backend::TestBackend;
    use std::time::Duration;
    use std::time::Instant;
    use tokio::sync::mpsc::unbounded_channel;

    use pretty_assertions::assert_eq;

    #[test]
    fn fmt_elapsed_compact_formats_seconds_minutes_hours() {
        assert_eq!(fmt_elapsed_compact(0), "0s");
        assert_eq!(fmt_elapsed_compact(1), "1s");
        assert_eq!(fmt_elapsed_compact(59), "59s");
        assert_eq!(fmt_elapsed_compact(60), "1m 00s");
        assert_eq!(fmt_elapsed_compact(61), "1m 01s");
        assert_eq!(fmt_elapsed_compact(3 * 60 + 5), "3m 05s");
        assert_eq!(fmt_elapsed_compact(59 * 60 + 59), "59m 59s");
        assert_eq!(fmt_elapsed_compact(3600), "1h 00m 00s");
        assert_eq!(fmt_elapsed_compact(3600 + 60 + 1), "1h 01m 01s");
        assert_eq!(fmt_elapsed_compact(25 * 3600 + 2 * 60 + 3), "25h 02m 03s");
    }

    #[test]
    fn renders_with_working_header() {
        let (tx_raw, _rx) = unbounded_channel::<AppEvent>();
        let tx = AppEventSender::new(tx_raw);
        let w = StatusIndicatorWidget::new(tx, crate::tui::FrameRequester::test_dummy());

        // Render into a fixed-size test terminal and snapshot the backend.
        let mut terminal = Terminal::new(TestBackend::new(80, 2)).expect("terminal");
        terminal
            .draw(|f| w.render(f.area(), f.buffer_mut()))
            .expect("draw");
        insta::assert_snapshot!(terminal.backend());
    }

    #[test]
    fn renders_truncated() {
        let (tx_raw, _rx) = unbounded_channel::<AppEvent>();
        let tx = AppEventSender::new(tx_raw);
        let w = StatusIndicatorWidget::new(tx, crate::tui::FrameRequester::test_dummy());

        // Render into a fixed-size test terminal and snapshot the backend.
        let mut terminal = Terminal::new(TestBackend::new(20, 2)).expect("terminal");
        terminal
            .draw(|f| w.render(f.area(), f.buffer_mut()))
            .expect("draw");
        insta::assert_snapshot!(terminal.backend());
    }

    #[test]
    fn timer_pauses_when_requested() {
        let (tx_raw, _rx) = unbounded_channel::<AppEvent>();
        let tx = AppEventSender::new(tx_raw);
        let mut widget = StatusIndicatorWidget::new(tx, crate::tui::FrameRequester::test_dummy());

        let baseline = Instant::now();
        widget.last_resume_at = baseline;

        let before_pause = widget.elapsed_seconds_at(baseline + Duration::from_secs(5));
        assert_eq!(before_pause, 5);

        widget.pause_timer_at(baseline + Duration::from_secs(5));
        let paused_elapsed = widget.elapsed_seconds_at(baseline + Duration::from_secs(10));
        assert_eq!(paused_elapsed, before_pause);

        widget.resume_timer_at(baseline + Duration::from_secs(10));
        let after_resume = widget.elapsed_seconds_at(baseline + Duration::from_secs(13));
        assert_eq!(after_resume, before_pause + 3);
    }
}<|MERGE_RESOLUTION|>--- conflicted
+++ resolved
@@ -10,7 +10,7 @@
 use ratatui::layout::Rect;
 use ratatui::style::Stylize;
 use ratatui::text::Line;
-use ratatui::widgets::WidgetRef;
+use ratatui::widgets::Paragraph;
 
 use crate::app_event::AppEvent;
 use crate::app_event_sender::AppEventSender;
@@ -32,7 +32,6 @@
 pub(crate) struct StatusIndicatorWidget {
     /// Animated header text (defaults to "Working").
     header: String,
-<<<<<<< HEAD
     /// Percentage progress to display, if available.
     progress: Option<f32>,
     /// Recent reasoning lines emitted by the model.
@@ -41,11 +40,8 @@
     tool_calls: Vec<String>,
     /// Recent log messages emitted by long-running tasks.
     logs: Vec<String>,
-    /// Queued user messages to display under the status line.
-    queued_messages: Vec<String>,
-=======
+    /// Whether to show the interrupt key hint.
     show_interrupt_hint: bool,
->>>>>>> 964220ac
 
     elapsed_running: Duration,
     last_resume_at: Instant,
@@ -75,15 +71,11 @@
     pub(crate) fn new(app_event_tx: AppEventSender, frame_requester: FrameRequester) -> Self {
         Self {
             header: String::from("Working"),
-<<<<<<< HEAD
             progress: None,
             thinking_lines: Vec::new(),
             tool_calls: Vec::new(),
             logs: Vec::new(),
-            queued_messages: Vec::new(),
-=======
             show_interrupt_hint: true,
->>>>>>> 964220ac
             elapsed_running: Duration::ZERO,
             last_resume_at: Instant::now(),
             is_paused: false,
@@ -93,46 +85,6 @@
         }
     }
 
-<<<<<<< HEAD
-    pub fn desired_height(&self, width: u16) -> u16 {
-        // Status line + optional thinking/tool call lines + optional blank line + wrapped queued messages
-        // (up to 3 lines per message) + optional ellipsis per truncated message + keybind + spacer line
-        let inner_width = width.max(1) as usize;
-        let mut total: u16 = 1; // status line
-        total = total.saturating_add(self.thinking_lines.len().saturating_sub(1) as u16);
-        total = total.saturating_add(self.tool_calls.len().saturating_sub(1) as u16);
-        let text_width = inner_width.saturating_sub(3); // account for " ↳ " prefix
-        if text_width > 0 {
-            for log in &self.logs {
-                let wrapped = textwrap::wrap(log, text_width);
-                total = total.saturating_add(wrapped.len() as u16);
-            }
-            for q in &self.queued_messages {
-                let wrapped = textwrap::wrap(q, text_width);
-                let lines = wrapped.len().min(3) as u16;
-                total = total.saturating_add(lines);
-                if wrapped.len() > 3 {
-                    total = total.saturating_add(1); // ellipsis line
-                }
-            }
-            if !self.queued_messages.is_empty() {
-                total = total.saturating_add(1); // keybind hint line
-            }
-        } else {
-            total = total.saturating_add(self.logs.len() as u16);
-            // At least one line per message if width is extremely narrow
-            total = total.saturating_add(self.queued_messages.len() as u16);
-        }
-        if !self.logs.is_empty() && !self.queued_messages.is_empty() {
-            total = total.saturating_add(1); // blank line between logs and queued messages
-        } else if !self.queued_messages.is_empty() {
-            total = total.saturating_add(1); // blank line between supplemental and queued messages
-        }
-        total.saturating_add(1) // spacer line
-    }
-
-=======
->>>>>>> 964220ac
     pub(crate) fn interrupt(&self) {
         self.app_event_tx.send(AppEvent::CodexOp(Op::Interrupt));
     }
@@ -147,7 +99,6 @@
         &self.header
     }
 
-<<<<<<< HEAD
     pub(crate) fn update_snapshot(&mut self, snapshot: StatusSnapshot) {
         self.update_header(snapshot.header);
         self.progress = snapshot.progress;
@@ -157,12 +108,6 @@
         self.frame_requester.schedule_frame();
     }
 
-    /// Replace the queued messages displayed beneath the header.
-    pub(crate) fn set_queued_messages(&mut self, queued: Vec<String>) {
-        self.queued_messages = queued;
-        // Ensure a redraw so changes are visible.
-        self.frame_requester.schedule_frame();
-=======
     pub(crate) fn set_interrupt_hint_visible(&mut self, visible: bool) {
         self.show_interrupt_hint = visible;
     }
@@ -170,7 +115,6 @@
     #[cfg(test)]
     pub(crate) fn interrupt_hint_visible(&self) -> bool {
         self.show_interrupt_hint
->>>>>>> 964220ac
     }
 
     pub(crate) fn set_logs(&mut self, logs: Vec<String>) {
@@ -221,8 +165,34 @@
 }
 
 impl Renderable for StatusIndicatorWidget {
-    fn desired_height(&self, _width: u16) -> u16 {
-        1
+    fn desired_height(&self, width: u16) -> u16 {
+        let inner_width = width.max(1) as usize;
+        let mut total: u16 = 1; // status line
+
+        // Additional thinking/tool call lines beyond the latest one shown inline.
+        let extra_thinking = self
+            .thinking_lines
+            .len()
+            .saturating_sub(usize::from(self.thinking_lines.last().is_some()))
+            as u16;
+        let extra_tool_calls =
+            self.tool_calls
+                .len()
+                .saturating_sub(usize::from(self.tool_calls.last().is_some())) as u16;
+        total = total.saturating_add(extra_thinking);
+        total = total.saturating_add(extra_tool_calls);
+
+        let text_width = inner_width.saturating_sub(3); // account for " ↳ " prefix
+        if text_width > 0 {
+            for log in &self.logs {
+                let wrapped = textwrap::wrap(log, text_width);
+                total = total.saturating_add(wrapped.len() as u16);
+            }
+        } else {
+            total = total.saturating_add(self.logs.len() as u16);
+        }
+
+        total
     }
 
     fn render(&self, area: Rect, buf: &mut Buffer) {
@@ -237,7 +207,8 @@
         let elapsed_duration = self.elapsed_duration_at(now);
         let pretty_elapsed = fmt_elapsed_compact(elapsed_duration.as_secs());
 
-        // Plain rendering: no borders or padding so the live cell is visually indistinguishable from terminal scrollback.
+        // Plain rendering: no borders or padding so the live cell is visually
+        // indistinguishable from terminal scrollback.
         let latest_thinking = self.thinking_lines.last().map(String::as_str);
         let latest_tool_call = self.tool_calls.last().map(String::as_str);
 
@@ -245,7 +216,6 @@
         spans.push(spinner(Some(self.last_resume_at)));
         spans.push(" ".into());
         spans.extend(shimmer_spans(&self.header));
-<<<<<<< HEAD
         if let Some(progress) = self.progress {
             let pct = (progress.clamp(0.0, 1.0) * 100.0).round();
             spans.push(" ".into());
@@ -259,16 +229,20 @@
             spans.push(" - ".into());
             spans.push(tool.to_string().cyan());
         }
-        spans.extend(vec![
-            " ".into(),
-            format!("({pretty_elapsed} • ").dim(),
-            key_hint::plain(KeyCode::Esc).into(),
-            " to interrupt)".dim(),
-        ]);
-
-        // Build lines: status, then queued messages, then spacer.
+        spans.push(" ".into());
+        if self.show_interrupt_hint {
+            spans.extend(vec![
+                format!("({pretty_elapsed} • ").dim(),
+                key_hint::plain(KeyCode::Esc).into(),
+                " to interrupt)".dim(),
+            ]);
+        } else {
+            spans.push(format!("({pretty_elapsed})").dim());
+        }
+
         let mut lines: Vec<Line<'static>> = Vec::new();
         lines.push(Line::from(spans));
+
         let extra_thinking = self
             .thinking_lines
             .len()
@@ -278,6 +252,7 @@
                 lines.push(vec![" ↺ ".magenta(), thinking.clone().magenta()].into());
             }
         }
+
         let extra_tool_calls = self
             .tool_calls
             .len()
@@ -287,6 +262,7 @@
                 lines.push(vec![" ↳ ".cyan(), call.clone().cyan()].into());
             }
         }
+
         let text_width = area.width.saturating_sub(3); // " ↳ " prefix
         if !self.logs.is_empty() {
             if text_width > 0 {
@@ -303,44 +279,8 @@
                 }
             }
         }
-        if !self.queued_messages.is_empty() {
-            lines.push(Line::from(""));
-        }
-        // Wrap queued messages using textwrap and show up to the first 3 lines per message.
-        for q in &self.queued_messages {
-            let wrapped = textwrap::wrap(q, text_width as usize);
-            for (i, piece) in wrapped.iter().take(3).enumerate() {
-                let prefix = if i == 0 { " ↳ " } else { "   " };
-                let content = format!("{prefix}{piece}");
-                lines.push(Line::from(content.dim().italic()));
-            }
-            if wrapped.len() > 3 {
-                lines.push(Line::from("   …".dim().italic()));
-            }
-        }
-        if !self.queued_messages.is_empty() {
-            lines.push(
-                Line::from(vec![
-                    "   ".into(),
-                    key_hint::alt(KeyCode::Up).into(),
-                    " edit".into(),
-                ])
-                .dim(),
-            );
-=======
-        spans.push(" ".into());
-        if self.show_interrupt_hint {
-            spans.extend(vec![
-                format!("({pretty_elapsed} • ").dim(),
-                key_hint::plain(KeyCode::Esc).into(),
-                " to interrupt)".dim(),
-            ]);
-        } else {
-            spans.push(format!("({pretty_elapsed})").dim());
->>>>>>> 964220ac
-        }
-
-        Line::from(spans).render_ref(area, buf);
+
+        Paragraph::new(lines).render(area, buf);
     }
 }
 
