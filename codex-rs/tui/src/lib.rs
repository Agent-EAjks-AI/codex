// Forbid accidental stdout/stderr writes in the *library* portion of the TUI.
// The standalone `codex-tui` binary prints a short help message before the
// alternate‑screen mode starts; that file opts‑out locally via `allow`.
#![deny(clippy::print_stdout, clippy::print_stderr)]
#![deny(clippy::disallowed_methods)]
use additional_dirs::add_dir_warning_message;
use app::App;
pub use app::AppExitInfo;
use codex_app_server_protocol::AuthMode;
use codex_core::AuthManager;
use codex_core::BUILT_IN_OSS_MODEL_PROVIDER_ID;
use codex_core::CodexAuth;
use codex_core::INTERACTIVE_SESSION_SOURCES;
use codex_core::RolloutRecorder;
use codex_core::auth::enforce_login_restrictions;
use codex_core::config::Config;
use codex_core::config::ConfigOverrides;
use codex_core::find_conversation_path_by_id_str;
use codex_core::get_platform_sandbox;
use codex_core::protocol::AskForApproval;
use codex_ollama::DEFAULT_OSS_MODEL;
use codex_protocol::config_types::SandboxMode;
use opentelemetry_appender_tracing::layer::OpenTelemetryTracingBridge;
use std::fs::OpenOptions;
use std::path::PathBuf;
use tracing::error;
use tracing_appender::non_blocking;
use tracing_subscriber::EnvFilter;
use tracing_subscriber::filter::Targets;
use tracing_subscriber::prelude::*;

mod additional_dirs;
mod app;
mod app_backtrack;
mod app_event;
mod app_event_sender;
mod ascii_animation;
mod bottom_pane;
mod chatwidget;
mod cli;
mod clipboard_paste;
mod color;
pub mod custom_terminal;
mod diff_render;
mod exec_cell;
mod exec_command;
mod file_search;
mod frames;
mod get_git_diff;
mod history_cell;
pub mod insert_history;
mod key_hint;
pub mod live_wrap;
mod markdown;
mod markdown_render;
mod markdown_stream;
mod model_migration;
pub mod onboarding;
mod pager_overlay;
pub mod public_widgets;
mod render;
mod resume_picker;
mod selection_list;
mod session_log;
mod shimmer;
mod slash_command;
mod status;
mod status_indicator_widget;
mod streaming;
mod style;
mod terminal_palette;
mod text_formatting;
mod tui;
mod ui_consts;
pub mod update_action;
mod update_prompt;
mod updates;
mod version;

mod wrapping;

#[cfg(test)]
pub mod test_backend;

<<<<<<< HEAD
use crate::onboarding::TrustDirectorySelection;
=======
use crate::onboarding::WSL_INSTRUCTIONS;
>>>>>>> 89ecc00b
use crate::onboarding::onboarding_screen::OnboardingScreenArgs;
use crate::onboarding::onboarding_screen::run_onboarding_app;
use crate::tui::Tui;
pub use cli::Cli;
pub use markdown_render::render_markdown_text;
pub use public_widgets::composer_input::ComposerAction;
pub use public_widgets::composer_input::ComposerInput;
use std::io::Write as _;

// (tests access modules directly within the crate)

pub async fn run_main(
    mut cli: Cli,
    codex_linux_sandbox_exe: Option<PathBuf>,
) -> std::io::Result<AppExitInfo> {
    let (sandbox_mode, approval_policy) = if cli.full_auto {
        (
            Some(SandboxMode::WorkspaceWrite),
            Some(AskForApproval::OnRequest),
        )
    } else if cli.dangerously_bypass_approvals_and_sandbox {
        (
            Some(SandboxMode::DangerFullAccess),
            Some(AskForApproval::Never),
        )
    } else {
        (
            cli.sandbox_mode.map(Into::<SandboxMode>::into),
            cli.approval_policy.map(Into::into),
        )
    };

    // Map the legacy --search flag to the new feature toggle.
    if cli.web_search {
        cli.config_overrides
            .raw_overrides
            .push("features.web_search_request=true".to_string());
    }

    // When using `--oss`, let the bootstrapper pick the model (defaulting to
    // gpt-oss:20b) and ensure it is present locally. Also, force the built‑in
    // `oss` model provider.
    let model = if let Some(model) = &cli.model {
        Some(model.clone())
    } else if cli.oss {
        Some(DEFAULT_OSS_MODEL.to_owned())
    } else {
        None // No model specified, will use the default.
    };

    let model_provider_override = if cli.oss {
        Some(BUILT_IN_OSS_MODEL_PROVIDER_ID.to_owned())
    } else {
        None
    };

    // canonicalize the cwd
    let cwd = cli.cwd.clone().map(|p| p.canonicalize().unwrap_or(p));
    let additional_dirs = cli.add_dir.clone();

    let overrides = ConfigOverrides {
        model,
        review_model: None,
        approval_policy,
        sandbox_mode,
        cwd,
        model_provider: model_provider_override,
        config_profile: cli.config_profile.clone(),
        codex_linux_sandbox_exe,
        base_instructions: None,
        developer_instructions: None,
        compact_prompt: None,
        include_apply_patch_tool: None,
        show_raw_agent_reasoning: cli.oss.then_some(true),
        tools_web_search_request: None,
        experimental_sandbox_command_assessment: None,
        additional_writable_roots: additional_dirs,
    };
    let raw_overrides = cli.config_overrides.raw_overrides.clone();
    let overrides_cli = codex_common::CliConfigOverrides { raw_overrides };
    let cli_kv_overrides = match overrides_cli.parse_overrides() {
        Ok(v) => v,
        #[allow(clippy::print_stderr)]
        Err(e) => {
            eprintln!("Error parsing -c overrides: {e}");
            std::process::exit(1);
        }
    };

    let config = load_config_or_exit(cli_kv_overrides.clone(), overrides.clone()).await;

    if let Some(warning) = add_dir_warning_message(&cli.add_dir, &config.sandbox_policy) {
        #[allow(clippy::print_stderr)]
        {
            eprintln!("Error adding directories: {warning}");
            std::process::exit(1);
        }
    }

    #[allow(clippy::print_stderr)]
    if let Err(err) = enforce_login_restrictions(&config).await {
        eprintln!("{err}");
        std::process::exit(1);
    }

    let active_profile = config.active_profile.clone();
    let log_dir = codex_core::config::log_dir(&config)?;
    std::fs::create_dir_all(&log_dir)?;
    // Open (or create) your log file, appending to it.
    let mut log_file_opts = OpenOptions::new();
    log_file_opts.create(true).append(true);

    // Ensure the file is only readable and writable by the current user.
    // Doing the equivalent to `chmod 600` on Windows is quite a bit more code
    // and requires the Windows API crates, so we can reconsider that when
    // Codex CLI is officially supported on Windows.
    #[cfg(unix)]
    {
        use std::os::unix::fs::OpenOptionsExt;
        log_file_opts.mode(0o600);
    }

    let log_file = log_file_opts.open(log_dir.join("codex-tui.log"))?;

    // Wrap file in non‑blocking writer.
    let (non_blocking, _guard) = non_blocking(log_file);

    // use RUST_LOG env var, default to info for codex crates.
    let env_filter = || {
        EnvFilter::try_from_default_env().unwrap_or_else(|_| {
            EnvFilter::new("codex_core=info,codex_tui=info,codex_rmcp_client=info")
        })
    };

    let file_layer = tracing_subscriber::fmt::layer()
        .with_writer(non_blocking)
        .with_target(false)
        .with_span_events(tracing_subscriber::fmt::format::FmtSpan::CLOSE)
        .with_filter(env_filter());

    let feedback = codex_feedback::CodexFeedback::new();
    let targets = Targets::new().with_default(tracing::Level::TRACE);

    let feedback_layer = tracing_subscriber::fmt::layer()
        .with_writer(feedback.make_writer())
        .with_ansi(false)
        .with_target(false)
        .with_filter(targets);

    if cli.oss {
        codex_ollama::ensure_oss_ready(&config)
            .await
            .map_err(|e| std::io::Error::other(format!("OSS setup failed: {e}")))?;
    }

    let otel = codex_core::otel_init::build_provider(&config, env!("CARGO_PKG_VERSION"));

    #[allow(clippy::print_stderr)]
    let otel = match otel {
        Ok(otel) => otel,
        Err(e) => {
            eprintln!("Could not create otel exporter: {e}");
            std::process::exit(1);
        }
    };

    if let Some(provider) = otel.as_ref() {
        let otel_layer = OpenTelemetryTracingBridge::new(&provider.logger).with_filter(
            tracing_subscriber::filter::filter_fn(codex_core::otel_init::codex_export_filter),
        );

        let _ = tracing_subscriber::registry()
            .with(file_layer)
            .with(feedback_layer)
            .with(otel_layer)
            .try_init();
    } else {
        let _ = tracing_subscriber::registry()
            .with(file_layer)
            .with(feedback_layer)
            .try_init();
    };

    run_ratatui_app(
        cli,
        config,
        overrides,
        cli_kv_overrides,
        active_profile,
        feedback,
    )
    .await
    .map_err(|err| std::io::Error::other(err.to_string()))
}

async fn run_ratatui_app(
    cli: Cli,
    initial_config: Config,
    overrides: ConfigOverrides,
    cli_kv_overrides: Vec<(String, toml::Value)>,
    active_profile: Option<String>,
    feedback: codex_feedback::CodexFeedback,
) -> color_eyre::Result<AppExitInfo> {
    color_eyre::install()?;

    // Forward panic reports through tracing so they appear in the UI status
    // line, but do not swallow the default/color-eyre panic handler.
    // Chain to the previous hook so users still get a rich panic report
    // (including backtraces) after we restore the terminal.
    let prev_hook = std::panic::take_hook();
    std::panic::set_hook(Box::new(move |info| {
        tracing::error!("panic: {info}");
        prev_hook(info);
    }));
    let mut terminal = tui::init()?;
    terminal.clear()?;

    let mut tui = Tui::new(terminal);

    #[cfg(not(debug_assertions))]
    {
        use crate::update_prompt::UpdatePromptOutcome;

        let skip_update_prompt = cli.prompt.as_ref().is_some_and(|prompt| !prompt.is_empty());
        if !skip_update_prompt {
            match update_prompt::run_update_prompt_if_needed(&mut tui, &initial_config).await? {
                UpdatePromptOutcome::Continue => {}
                UpdatePromptOutcome::RunUpdate(action) => {
                    crate::tui::restore()?;
                    return Ok(AppExitInfo {
                        token_usage: codex_core::protocol::TokenUsage::default(),
                        conversation_id: None,
                        update_action: Some(action),
                    });
                }
            }
        }
    }

    // Initialize high-fidelity session event logging if enabled.
    session_log::maybe_init(&initial_config);

    let auth_manager = AuthManager::shared(
        initial_config.codex_home.clone(),
        false,
        initial_config.cli_auth_credentials_store_mode,
    );
    let login_status = get_login_status(&initial_config);
    let should_show_trust_screen = should_show_trust_screen(&initial_config);
    let should_show_onboarding =
        should_show_onboarding(login_status, &initial_config, should_show_trust_screen);

    let config = if should_show_onboarding {
        let onboarding_result = run_onboarding_app(
            OnboardingScreenArgs {
                show_login_screen: should_show_login_screen(login_status, &initial_config),
                show_trust_screen: should_show_trust_screen,
                login_status,
                auth_manager: auth_manager.clone(),
                config: initial_config.clone(),
            },
            &mut tui,
        )
        .await?;
        if onboarding_result.should_exit {
            restore();
            session_log::log_session_end();
            let _ = tui.terminal.clear();
            return Ok(AppExitInfo {
                token_usage: codex_core::protocol::TokenUsage::default(),
                conversation_id: None,
                update_action: None,
            });
        }
<<<<<<< HEAD
        // if the user acknowledged windows or made an explicit decision ato trust the directory, reload the config accordingly
        if onboarding_result
            .directory_trust_decision
            .map(|d| d == TrustDirectorySelection::Trust)
            .unwrap_or(false)
        {
=======
        if onboarding_result.windows_install_selected {
            restore();
            session_log::log_session_end();
            let _ = tui.terminal.clear();
            if let Err(err) = writeln!(std::io::stdout(), "{WSL_INSTRUCTIONS}") {
                tracing::error!("Failed to write WSL instructions: {err}");
            }
            return Ok(AppExitInfo {
                token_usage: codex_core::protocol::TokenUsage::default(),
                conversation_id: None,
                update_action: None,
            });
        }
        // if the user acknowledged windows or made any trust decision, reload the config accordingly
        if should_show_windows_wsl_screen || onboarding_result.directory_trust_decision.is_some() {
>>>>>>> 89ecc00b
            load_config_or_exit(cli_kv_overrides, overrides).await
        } else {
            initial_config
        }
    } else {
        initial_config
    };

    // Determine resume behavior: explicit id, then resume last, then picker.
    let resume_selection = if let Some(id_str) = cli.resume_session_id.as_deref() {
        match find_conversation_path_by_id_str(&config.codex_home, id_str).await? {
            Some(path) => resume_picker::ResumeSelection::Resume(path),
            None => {
                error!("Error finding conversation path: {id_str}");
                restore();
                session_log::log_session_end();
                let _ = tui.terminal.clear();
                if let Err(err) = writeln!(
                    std::io::stdout(),
                    "No saved session found with ID {id_str}. Run `codex resume` without an ID to choose from existing sessions."
                ) {
                    error!("Failed to write resume error message: {err}");
                }
                return Ok(AppExitInfo {
                    token_usage: codex_core::protocol::TokenUsage::default(),
                    conversation_id: None,
                    update_action: None,
                });
            }
        }
    } else if cli.resume_last {
        let provider_filter = vec![config.model_provider_id.clone()];
        match RolloutRecorder::list_conversations(
            &config.codex_home,
            1,
            None,
            INTERACTIVE_SESSION_SOURCES,
            Some(provider_filter.as_slice()),
            &config.model_provider_id,
        )
        .await
        {
            Ok(page) => page
                .items
                .first()
                .map(|it| resume_picker::ResumeSelection::Resume(it.path.clone()))
                .unwrap_or(resume_picker::ResumeSelection::StartFresh),
            Err(_) => resume_picker::ResumeSelection::StartFresh,
        }
    } else if cli.resume_picker {
        match resume_picker::run_resume_picker(
            &mut tui,
            &config.codex_home,
            &config.model_provider_id,
        )
        .await?
        {
            resume_picker::ResumeSelection::Exit => {
                restore();
                session_log::log_session_end();
                return Ok(AppExitInfo {
                    token_usage: codex_core::protocol::TokenUsage::default(),
                    conversation_id: None,
                    update_action: None,
                });
            }
            other => other,
        }
    } else {
        resume_picker::ResumeSelection::StartFresh
    };

    let Cli { prompt, images, .. } = cli;

    let app_result = App::run(
        &mut tui,
        auth_manager,
        config,
        active_profile,
        prompt,
        images,
        resume_selection,
        feedback,
    )
    .await;

    restore();
    // Mark the end of the recorded session.
    session_log::log_session_end();
    // ignore error when collecting usage – report underlying error instead
    app_result
}

#[expect(
    clippy::print_stderr,
    reason = "TUI should no longer be displayed, so we can write to stderr."
)]
fn restore() {
    if let Err(err) = tui::restore() {
        eprintln!(
            "failed to restore terminal. Run `reset` or restart your terminal to recover: {err}"
        );
    }
}

#[derive(Debug, Clone, Copy, PartialEq, Eq)]
pub enum LoginStatus {
    AuthMode(AuthMode),
    NotAuthenticated,
}

fn get_login_status(config: &Config) -> LoginStatus {
    if config.model_provider.requires_openai_auth {
        // Reading the OpenAI API key is an async operation because it may need
        // to refresh the token. Block on it.
        let codex_home = config.codex_home.clone();
        match CodexAuth::from_auth_storage(&codex_home, config.cli_auth_credentials_store_mode) {
            Ok(Some(auth)) => LoginStatus::AuthMode(auth.mode),
            Ok(None) => LoginStatus::NotAuthenticated,
            Err(err) => {
                error!("Failed to read auth.json: {err}");
                LoginStatus::NotAuthenticated
            }
        }
    } else {
        LoginStatus::NotAuthenticated
    }
}

async fn load_config_or_exit(
    cli_kv_overrides: Vec<(String, toml::Value)>,
    overrides: ConfigOverrides,
) -> Config {
    #[allow(clippy::print_stderr)]
    match Config::load_with_cli_overrides(cli_kv_overrides, overrides).await {
        Ok(config) => config,
        Err(err) => {
            eprintln!("Error loading configuration: {err}");
            std::process::exit(1);
        }
    }
}

/// Determine if user has configured a sandbox / approval policy,
/// or if the current cwd project is already trusted. If not, we need to
/// show the trust screen.
fn should_show_trust_screen(config: &Config) -> bool {
    if cfg!(target_os = "windows") && get_platform_sandbox().is_none() {
        // If the experimental sandbox is not enabled, Native Windows cannot enforce sandboxed write access; skip the trust prompt entirely.
        return false;
    }
    if config.did_user_set_custom_approval_policy_or_sandbox_mode {
        // Respect explicit approval/sandbox overrides made by the user.
        return false;
    }
    // otherwise, show only if no trust decision has been made
    config.active_project.trust_level.is_none()
}

fn should_show_onboarding(
    login_status: LoginStatus,
    config: &Config,
    show_trust_screen: bool,
) -> bool {
    if show_trust_screen {
        return true;
    }

    should_show_login_screen(login_status, config)
}

fn should_show_login_screen(login_status: LoginStatus, config: &Config) -> bool {
    // Only show the login screen for providers that actually require OpenAI auth
    // (OpenAI or equivalents). For OSS/other providers, skip login entirely.
    if !config.model_provider.requires_openai_auth {
        return false;
    }

    login_status == LoginStatus::NotAuthenticated
}

#[cfg(test)]
mod tests {
    use super::*;
    use codex_core::config::ConfigOverrides;
    use codex_core::config::ConfigToml;
    use codex_core::config::ProjectConfig;
    use serial_test::serial;
    use tempfile::TempDir;

    #[test]
    #[serial]
    fn windows_skips_trust_prompt_without_sandbox() -> std::io::Result<()> {
        let temp_dir = TempDir::new()?;
        let mut config = Config::load_from_base_config_with_overrides(
            ConfigToml::default(),
            ConfigOverrides::default(),
            temp_dir.path().to_path_buf(),
        )?;
        config.did_user_set_custom_approval_policy_or_sandbox_mode = false;
        config.active_project = ProjectConfig { trust_level: None };
        config.set_windows_sandbox_globally(false);

        let should_show = should_show_trust_screen(&config);
        if cfg!(target_os = "windows") {
            assert!(
                !should_show,
                "Windows trust prompt should always be skipped on native Windows"
            );
        } else {
            assert!(
                should_show,
                "Non-Windows should still show trust prompt when project is untrusted"
            );
        }
        Ok(())
    }
    #[test]
    #[serial]
    fn windows_shows_trust_prompt_with_sandbox() -> std::io::Result<()> {
        let temp_dir = TempDir::new()?;
        let mut config = Config::load_from_base_config_with_overrides(
            ConfigToml::default(),
            ConfigOverrides::default(),
            temp_dir.path().to_path_buf(),
        )?;
        config.did_user_set_custom_approval_policy_or_sandbox_mode = false;
        config.active_project = ProjectConfig { trust_level: None };
        config.set_windows_sandbox_globally(true);

        let should_show = should_show_trust_screen(&config);
        if cfg!(target_os = "windows") {
            assert!(
                should_show,
                "Windows trust prompt should be shown on native Windows with sandbox enabled"
            );
        } else {
            assert!(
                should_show,
                "Non-Windows should still show trust prompt when project is untrusted"
            );
        }
        Ok(())
    }
    #[test]
    fn untrusted_project_skips_trust_prompt() -> std::io::Result<()> {
        use codex_protocol::config_types::TrustLevel;
        let temp_dir = TempDir::new()?;
        let mut config = Config::load_from_base_config_with_overrides(
            ConfigToml::default(),
            ConfigOverrides::default(),
            temp_dir.path().to_path_buf(),
        )?;
        config.did_user_set_custom_approval_policy_or_sandbox_mode = false;
        config.active_project = ProjectConfig {
            trust_level: Some(TrustLevel::Untrusted),
        };

        let should_show = should_show_trust_screen(&config);
        assert!(
            !should_show,
            "Trust prompt should not be shown for projects explicitly marked as untrusted"
        );
        Ok(())
    }
}<|MERGE_RESOLUTION|>--- conflicted
+++ resolved
@@ -82,11 +82,7 @@
 #[cfg(test)]
 pub mod test_backend;
 
-<<<<<<< HEAD
 use crate::onboarding::TrustDirectorySelection;
-=======
-use crate::onboarding::WSL_INSTRUCTIONS;
->>>>>>> 89ecc00b
 use crate::onboarding::onboarding_screen::OnboardingScreenArgs;
 use crate::onboarding::onboarding_screen::run_onboarding_app;
 use crate::tui::Tui;
@@ -361,30 +357,12 @@
                 update_action: None,
             });
         }
-<<<<<<< HEAD
         // if the user acknowledged windows or made an explicit decision ato trust the directory, reload the config accordingly
         if onboarding_result
             .directory_trust_decision
             .map(|d| d == TrustDirectorySelection::Trust)
             .unwrap_or(false)
         {
-=======
-        if onboarding_result.windows_install_selected {
-            restore();
-            session_log::log_session_end();
-            let _ = tui.terminal.clear();
-            if let Err(err) = writeln!(std::io::stdout(), "{WSL_INSTRUCTIONS}") {
-                tracing::error!("Failed to write WSL instructions: {err}");
-            }
-            return Ok(AppExitInfo {
-                token_usage: codex_core::protocol::TokenUsage::default(),
-                conversation_id: None,
-                update_action: None,
-            });
-        }
-        // if the user acknowledged windows or made any trust decision, reload the config accordingly
-        if should_show_windows_wsl_screen || onboarding_result.directory_trust_decision.is_some() {
->>>>>>> 89ecc00b
             load_config_or_exit(cli_kv_overrides, overrides).await
         } else {
             initial_config
