--- conflicted
+++ resolved
@@ -60,13 +60,10 @@
 pub mod public_widgets;
 mod render;
 mod resume_picker;
-<<<<<<< HEAD
 mod security_prompts;
 mod security_report_viewer;
 mod security_review;
-=======
 mod selection_list;
->>>>>>> 964220ac
 mod session_log;
 mod shimmer;
 mod slash_command;
