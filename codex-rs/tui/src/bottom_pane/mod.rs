//! Bottom pane: shows the ChatComposer or a BottomPaneView, if one is active.

use crate::app_event_sender::AppEventSender;
use crate::tui::FrameRequester;
use crate::user_approval_widget::ApprovalRequest;
use bottom_pane_view::BottomPaneView;
use codex_core::protocol::TokenUsage;
use codex_file_search::FileMatch;
use crossterm::event::KeyEvent;
use ratatui::buffer::Buffer;
use ratatui::layout::Rect;
use ratatui::widgets::WidgetRef;

mod approval_modal_view;
mod bottom_pane_view;
mod chat_composer;
mod chat_composer_history;
mod command_popup;
mod file_search_popup;
mod list_selection_view;
mod popup_consts;
mod scroll_state;
mod selection_popup_common;
mod status_indicator_view;
mod textarea;

#[derive(Debug, Clone, Copy, PartialEq, Eq)]
pub(crate) enum CancellationEvent {
    Ignored,
    Handled,
}

pub(crate) use chat_composer::ChatComposer;
pub(crate) use chat_composer::InputResult;

use approval_modal_view::ApprovalModalView;
pub(crate) use list_selection_view::SelectionAction;
pub(crate) use list_selection_view::SelectionItem;
use status_indicator_view::StatusIndicatorView;

/// Pane displayed in the lower half of the chat UI.
pub(crate) struct BottomPane {
    /// Composer is retained even when a BottomPaneView is displayed so the
    /// input state is retained when the view is closed.
    composer: ChatComposer,

    /// If present, this is displayed instead of the `composer`.
    active_view: Option<Box<dyn BottomPaneView>>,

    app_event_tx: AppEventSender,
    frame_requester: FrameRequester,

    has_input_focus: bool,
    is_task_running: bool,
    ctrl_c_quit_hint: bool,

    /// True if the active view is the StatusIndicatorView that replaces the
    /// composer during a running task.
    status_view_active: bool,
}

pub(crate) struct BottomPaneParams {
    pub(crate) app_event_tx: AppEventSender,
    pub(crate) frame_requester: FrameRequester,
    pub(crate) has_input_focus: bool,
    pub(crate) enhanced_keys_supported: bool,
    pub(crate) placeholder_text: String,
}

impl BottomPane {
    const BOTTOM_PAD_LINES: u16 = 2;
    pub fn new(params: BottomPaneParams) -> Self {
        let enhanced_keys_supported = params.enhanced_keys_supported;
        Self {
            composer: ChatComposer::new(
                params.has_input_focus,
                params.app_event_tx.clone(),
                enhanced_keys_supported,
                params.placeholder_text,
            ),
            active_view: None,
            app_event_tx: params.app_event_tx,
            frame_requester: params.frame_requester,
            has_input_focus: params.has_input_focus,
            is_task_running: false,
            ctrl_c_quit_hint: false,
            status_view_active: false,
        }
    }

    pub fn desired_height(&self, width: u16) -> u16 {
        let view_height = if let Some(view) = self.active_view.as_ref() {
            view.desired_height(width)
        } else {
            self.composer.desired_height(width)
        };

        view_height.saturating_add(Self::BOTTOM_PAD_LINES)
    }

    pub fn cursor_pos(&self, area: Rect) -> Option<(u16, u16)> {
        // Hide the cursor whenever an overlay view is active (e.g. the
        // status indicator shown while a task is running, or approval modal).
        // In these states the textarea is not interactable, so we should not
        // show its caret.
        if self.active_view.is_some() {
            None
        } else {
            self.composer.cursor_pos(area)
        }
    }

    /// Forward a key event to the active view or the composer.
    pub fn handle_key_event(&mut self, key_event: KeyEvent) -> InputResult {
        // Intercept PageDown to start/stop recording even if a view is active.
        if let KeyEvent {
            code: crossterm::event::KeyCode::PageDown,
            ..
        } = key_event
        {
            let (_ir, needs_redraw) = self.composer.handle_key_event(key_event);
            if needs_redraw {
                self.request_redraw();
            }
            return InputResult::None;
        }
        // While recording, route all keys to the composer so it can stop on release or next key.
        if self.composer.is_recording() {
            let (_ir, needs_redraw) = self.composer.handle_key_event(key_event);
            if needs_redraw {
                self.request_redraw();
            }
            return InputResult::None;
        }
        if let Some(mut view) = self.active_view.take() {
            view.handle_key_event(self, key_event);
            if !view.is_complete() {
                self.active_view = Some(view);
            } else if self.is_task_running {
                let mut v = StatusIndicatorView::new(
                    self.app_event_tx.clone(),
                    self.frame_requester.clone(),
                );
                v.update_text("waiting for model".to_string());
                self.active_view = Some(Box::new(v));
                self.status_view_active = true;
            }
            self.request_redraw();
            InputResult::None
        } else {
            let (input_result, needs_redraw) = self.composer.handle_key_event(key_event);
            if needs_redraw {
                self.request_redraw();
            }
            input_result
        }
    }

    /// Handle Ctrl-C in the bottom pane. If a modal view is active it gets a
    /// chance to consume the event (e.g. to dismiss itself).
    pub(crate) fn on_ctrl_c(&mut self) -> CancellationEvent {
        let mut view = match self.active_view.take() {
            Some(view) => view,
            None => return CancellationEvent::Ignored,
        };

        let event = view.on_ctrl_c(self);
        match event {
            CancellationEvent::Handled => {
                if !view.is_complete() {
                    self.active_view = Some(view);
                } else if self.is_task_running {
                    // Modal aborted but task still running – restore status indicator.
                    let mut v = StatusIndicatorView::new(
                        self.app_event_tx.clone(),
                        self.frame_requester.clone(),
                    );
                    v.update_text("waiting for model".to_string());
                    self.active_view = Some(Box::new(v));
                    self.status_view_active = true;
                }
                self.show_ctrl_c_quit_hint();
            }
            CancellationEvent::Ignored => {
                self.active_view = Some(view);
            }
        }
        event
    }

    pub fn handle_paste(&mut self, pasted: String) {
        if self.active_view.is_none() {
            let needs_redraw = self.composer.handle_paste(pasted);
            if needs_redraw {
                self.request_redraw();
            }
        }
    }

    pub(crate) fn insert_str(&mut self, text: &str) {
        self.composer.insert_str(text);
        self.request_redraw();
    }

<<<<<<< HEAD
    pub(crate) fn replace_transcription(&mut self, id: &str, text: &str) {
        self.composer.replace_transcription(id, text);
        self.request_redraw();
    }

    pub(crate) fn remove_transcription_placeholder(&mut self, id: &str) {
        self.composer.remove_transcription_placeholder(id);
        self.request_redraw();
=======
    /// Update the animated header shown to the left of the brackets in the
    /// status indicator (defaults to "Working"). This will update the active
    /// StatusIndicatorView if present; otherwise, if a live overlay is active,
    /// it will update that. If neither is present, this call is a no-op.
    pub(crate) fn update_status_header(&mut self, header: String) {
        if let Some(view) = self.active_view.as_mut() {
            view.update_status_header(header.clone());
            self.request_redraw();
        }
>>>>>>> 59f6b165
    }

    pub(crate) fn show_ctrl_c_quit_hint(&mut self) {
        self.ctrl_c_quit_hint = true;
        self.composer
            .set_ctrl_c_quit_hint(true, self.has_input_focus);
        self.request_redraw();
    }

    pub(crate) fn clear_ctrl_c_quit_hint(&mut self) {
        if self.ctrl_c_quit_hint {
            self.ctrl_c_quit_hint = false;
            self.composer
                .set_ctrl_c_quit_hint(false, self.has_input_focus);
            self.request_redraw();
        }
    }

    pub(crate) fn ctrl_c_quit_hint_visible(&self) -> bool {
        self.ctrl_c_quit_hint
    }

    pub fn set_task_running(&mut self, running: bool) {
        self.is_task_running = running;

        if running {
            if self.active_view.is_none() {
                self.active_view = Some(Box::new(StatusIndicatorView::new(
                    self.app_event_tx.clone(),
                    self.frame_requester.clone(),
                )));
                self.status_view_active = true;
            }
            self.request_redraw();
        } else {
            // Drop the status view when a task completes, but keep other
            // modal views (e.g. approval dialogs).
            if let Some(mut view) = self.active_view.take() {
                if !view.should_hide_when_task_is_done() {
                    self.active_view = Some(view);
                }
                self.status_view_active = false;
            }
        }
    }

    /// Show a generic list selection view with the provided items.
    pub(crate) fn show_selection_view(
        &mut self,
        title: String,
        subtitle: Option<String>,
        footer_hint: Option<String>,
        items: Vec<SelectionItem>,
    ) {
        let view = list_selection_view::ListSelectionView::new(
            title,
            subtitle,
            footer_hint,
            items,
            self.app_event_tx.clone(),
        );
        self.active_view = Some(Box::new(view));
        self.status_view_active = false;
        self.request_redraw();
    }

    /// Update the live status text shown while a task is running.
    /// If a modal view is active (i.e., not the status indicator), this is a no‑op.
    pub(crate) fn update_status_text(&mut self, text: String) {
        if !self.is_task_running || !self.status_view_active {
            return;
        }
        if let Some(mut view) = self.active_view.take() {
            view.update_status_text(text);
            self.active_view = Some(view);
            self.request_redraw();
        }
    }

    pub(crate) fn composer_is_empty(&self) -> bool {
        self.composer.is_empty()
    }

    pub(crate) fn is_task_running(&self) -> bool {
        self.is_task_running
    }

    /// Update the *context-window remaining* indicator in the composer. This
    /// is forwarded directly to the underlying `ChatComposer`.
    pub(crate) fn set_token_usage(
        &mut self,
        total_token_usage: TokenUsage,
        last_token_usage: TokenUsage,
        model_context_window: Option<u64>,
    ) {
        self.composer
            .set_token_usage(total_token_usage, last_token_usage, model_context_window);
        self.request_redraw();
    }

    /// Called when the agent requests user approval.
    pub fn push_approval_request(&mut self, request: ApprovalRequest) {
        let request = if let Some(view) = self.active_view.as_mut() {
            match view.try_consume_approval_request(request) {
                Some(request) => request,
                None => {
                    self.request_redraw();
                    return;
                }
            }
        } else {
            request
        };

        // Otherwise create a new approval modal overlay.
        let modal = ApprovalModalView::new(request, self.app_event_tx.clone());
        self.active_view = Some(Box::new(modal));
        self.status_view_active = false;
        self.request_redraw()
    }

    /// Height (terminal rows) required by the current bottom pane.
    pub(crate) fn request_redraw(&self) {
        self.frame_requester.schedule_frame();
    }

    // --- History helpers ---

    pub(crate) fn set_history_metadata(&mut self, log_id: u64, entry_count: usize) {
        self.composer.set_history_metadata(log_id, entry_count);
    }

    pub(crate) fn on_history_entry_response(
        &mut self,
        log_id: u64,
        offset: usize,
        entry: Option<String>,
    ) {
        let updated = self
            .composer
            .on_history_entry_response(log_id, offset, entry);

        if updated {
            self.request_redraw();
        }
    }

    pub(crate) fn on_file_search_result(&mut self, query: String, matches: Vec<FileMatch>) {
        self.composer.on_file_search_result(query, matches);
        self.request_redraw();
    }
}

impl WidgetRef for &BottomPane {
    fn render_ref(&self, area: Rect, buf: &mut Buffer) {
        if let Some(view) = &self.active_view {
            // Reserve bottom padding lines; keep at least 1 line for the view.
            let avail = area.height;
            if avail > 0 {
                let pad = BottomPane::BOTTOM_PAD_LINES.min(avail.saturating_sub(1));
                let view_rect = Rect {
                    x: area.x,
                    y: area.y,
                    width: area.width,
                    height: avail - pad,
                };
                view.render(view_rect, buf);
            }
        } else {
            let avail = area.height;
            if avail > 0 {
                let composer_rect = Rect {
                    x: area.x,
                    y: area.y,
                    width: area.width,
                    // Reserve bottom padding
                    height: avail - BottomPane::BOTTOM_PAD_LINES.min(avail.saturating_sub(1)),
                };
                (&self.composer).render_ref(composer_rect, buf);
            }
        }
    }
}

#[cfg(test)]
mod tests {
    use super::*;
    use crate::app_event::AppEvent;
    use ratatui::buffer::Buffer;
    use ratatui::layout::Rect;
    use tokio::sync::mpsc::unbounded_channel;

    fn exec_request() -> ApprovalRequest {
        ApprovalRequest::Exec {
            id: "1".to_string(),
            command: vec!["echo".into(), "ok".into()],
            reason: None,
        }
    }

    #[test]
    fn ctrl_c_on_modal_consumes_and_shows_quit_hint() {
        let (tx_raw, _rx) = unbounded_channel::<AppEvent>();
        let tx = AppEventSender::new(tx_raw);
        let mut pane = BottomPane::new(BottomPaneParams {
            app_event_tx: tx,
            frame_requester: crate::tui::FrameRequester::test_dummy(),
            has_input_focus: true,
            enhanced_keys_supported: false,
            placeholder_text: "Ask Codex to do anything".to_string(),
        });
        pane.push_approval_request(exec_request());
        assert_eq!(CancellationEvent::Handled, pane.on_ctrl_c());
        assert!(pane.ctrl_c_quit_hint_visible());
        assert_eq!(CancellationEvent::Ignored, pane.on_ctrl_c());
    }

    // live ring removed; related tests deleted.

    #[test]
    fn overlay_not_shown_above_approval_modal() {
        let (tx_raw, _rx) = unbounded_channel::<AppEvent>();
        let tx = AppEventSender::new(tx_raw);
        let mut pane = BottomPane::new(BottomPaneParams {
            app_event_tx: tx,
            frame_requester: crate::tui::FrameRequester::test_dummy(),
            has_input_focus: true,
            enhanced_keys_supported: false,
            placeholder_text: "Ask Codex to do anything".to_string(),
        });

        // Create an approval modal (active view).
        pane.push_approval_request(exec_request());

        // Render and verify the top row does not include an overlay.
        let area = Rect::new(0, 0, 60, 6);
        let mut buf = Buffer::empty(area);
        (&pane).render_ref(area, &mut buf);

        let mut r0 = String::new();
        for x in 0..area.width {
            r0.push(buf[(x, 0)].symbol().chars().next().unwrap_or(' '));
        }
        assert!(
            !r0.contains("Working"),
            "overlay should not render above modal"
        );
    }

    #[test]
    fn composer_not_shown_after_denied_if_task_running() {
        let (tx_raw, rx) = unbounded_channel::<AppEvent>();
        let tx = AppEventSender::new(tx_raw);
        let mut pane = BottomPane::new(BottomPaneParams {
            app_event_tx: tx.clone(),
            frame_requester: crate::tui::FrameRequester::test_dummy(),
            has_input_focus: true,
            enhanced_keys_supported: false,
            placeholder_text: "Ask Codex to do anything".to_string(),
        });

        // Start a running task so the status indicator replaces the composer.
        pane.set_task_running(true);

        // Push an approval modal (e.g., command approval) which should hide the status view.
        pane.push_approval_request(exec_request());

        // Simulate pressing 'n' (deny) on the modal.
        use crossterm::event::KeyCode;
        use crossterm::event::KeyEvent;
        use crossterm::event::KeyModifiers;
        pane.handle_key_event(KeyEvent::new(KeyCode::Char('n'), KeyModifiers::NONE));

        // After denial, since the task is still running, the status indicator
        // should be restored as the active view; the composer should NOT be visible.
        assert!(
            pane.status_view_active,
            "status view should be active after denial"
        );
        assert!(pane.active_view.is_some(), "active view should be present");

        // Render and ensure the top row includes the Working header instead of the composer.
        // Give the animation thread a moment to tick.
        std::thread::sleep(std::time::Duration::from_millis(120));
        let area = Rect::new(0, 0, 40, 3);
        let mut buf = Buffer::empty(area);
        (&pane).render_ref(area, &mut buf);
        let mut row0 = String::new();
        for x in 0..area.width {
            row0.push(buf[(x, 0)].symbol().chars().next().unwrap_or(' '));
        }
        assert!(
            row0.contains("Working"),
            "expected Working header after denial: {row0:?}"
        );

        // Drain the channel to avoid unused warnings.
        drop(rx);
    }

    #[test]
    fn status_indicator_visible_during_command_execution() {
        let (tx_raw, _rx) = unbounded_channel::<AppEvent>();
        let tx = AppEventSender::new(tx_raw);
        let mut pane = BottomPane::new(BottomPaneParams {
            app_event_tx: tx,
            frame_requester: crate::tui::FrameRequester::test_dummy(),
            has_input_focus: true,
            enhanced_keys_supported: false,
            placeholder_text: "Ask Codex to do anything".to_string(),
        });

        // Begin a task: show initial status.
        pane.set_task_running(true);

        // Allow some frames so the animation thread ticks.
        std::thread::sleep(std::time::Duration::from_millis(120));

        // Render and confirm the line contains the "Working" header.
        let area = Rect::new(0, 0, 40, 3);
        let mut buf = Buffer::empty(area);
        (&pane).render_ref(area, &mut buf);

        let mut row0 = String::new();
        for x in 0..area.width {
            row0.push(buf[(x, 0)].symbol().chars().next().unwrap_or(' '));
        }
        assert!(
            row0.contains("Working"),
            "expected Working header: {row0:?}"
        );
    }

    #[test]
    fn bottom_padding_present_for_status_view() {
        let (tx_raw, _rx) = unbounded_channel::<AppEvent>();
        let tx = AppEventSender::new(tx_raw);
        let mut pane = BottomPane::new(BottomPaneParams {
            app_event_tx: tx,
            frame_requester: crate::tui::FrameRequester::test_dummy(),
            has_input_focus: true,
            enhanced_keys_supported: false,
            placeholder_text: "Ask Codex to do anything".to_string(),
        });

        // Activate spinner (status view replaces composer) with no live ring.
        pane.set_task_running(true);

        // Use height == desired_height; expect 1 status row at top and 2 bottom padding rows.
        let height = pane.desired_height(30);
        assert!(
            height >= 3,
            "expected at least 3 rows with bottom padding; got {height}"
        );
        let area = Rect::new(0, 0, 30, height);
        let mut buf = Buffer::empty(area);
        (&pane).render_ref(area, &mut buf);

        // Top row contains the status header
        let mut top = String::new();
        for x in 0..area.width {
            top.push(buf[(x, 0)].symbol().chars().next().unwrap_or(' '));
        }
        assert_eq!(buf[(0, 0)].symbol().chars().next().unwrap_or(' '), '▌');
        assert!(
            top.contains("Working"),
            "expected Working header on top row: {top:?}"
        );

        // Bottom two rows are blank padding
        let mut r_last = String::new();
        let mut r_last2 = String::new();
        for x in 0..area.width {
            r_last.push(buf[(x, height - 1)].symbol().chars().next().unwrap_or(' '));
            r_last2.push(buf[(x, height - 2)].symbol().chars().next().unwrap_or(' '));
        }
        assert!(
            r_last.trim().is_empty(),
            "expected last row blank: {r_last:?}"
        );
        assert!(
            r_last2.trim().is_empty(),
            "expected second-to-last row blank: {r_last2:?}"
        );
    }

    #[test]
    fn bottom_padding_shrinks_when_tiny() {
        let (tx_raw, _rx) = unbounded_channel::<AppEvent>();
        let tx = AppEventSender::new(tx_raw);
        let mut pane = BottomPane::new(BottomPaneParams {
            app_event_tx: tx,
            frame_requester: crate::tui::FrameRequester::test_dummy(),
            has_input_focus: true,
            enhanced_keys_supported: false,
            placeholder_text: "Ask Codex to do anything".to_string(),
        });

        pane.set_task_running(true);

        // Height=2 → pad shrinks to 1; bottom row is blank, top row has spinner.
        let area2 = Rect::new(0, 0, 20, 2);
        let mut buf2 = Buffer::empty(area2);
        (&pane).render_ref(area2, &mut buf2);
        let mut row0 = String::new();
        let mut row1 = String::new();
        for x in 0..area2.width {
            row0.push(buf2[(x, 0)].symbol().chars().next().unwrap_or(' '));
            row1.push(buf2[(x, 1)].symbol().chars().next().unwrap_or(' '));
        }
        assert!(
            row0.contains("Working"),
            "expected Working header on row 0: {row0:?}"
        );
        assert!(
            row1.trim().is_empty(),
            "expected bottom padding on row 1: {row1:?}"
        );

        // Height=1 → no padding; single row is the spinner.
        let area1 = Rect::new(0, 0, 20, 1);
        let mut buf1 = Buffer::empty(area1);
        (&pane).render_ref(area1, &mut buf1);
        let mut only = String::new();
        for x in 0..area1.width {
            only.push(buf1[(x, 0)].symbol().chars().next().unwrap_or(' '));
        }
        assert!(
            only.contains("Working"),
            "expected Working header with no padding: {only:?}"
        );
    }
}<|MERGE_RESOLUTION|>--- conflicted
+++ resolved
@@ -202,7 +202,6 @@
         self.request_redraw();
     }
 
-<<<<<<< HEAD
     pub(crate) fn replace_transcription(&mut self, id: &str, text: &str) {
         self.composer.replace_transcription(id, text);
         self.request_redraw();
@@ -211,7 +210,8 @@
     pub(crate) fn remove_transcription_placeholder(&mut self, id: &str) {
         self.composer.remove_transcription_placeholder(id);
         self.request_redraw();
-=======
+    }
+
     /// Update the animated header shown to the left of the brackets in the
     /// status indicator (defaults to "Working"). This will update the active
     /// StatusIndicatorView if present; otherwise, if a live overlay is active,
@@ -221,7 +221,6 @@
             view.update_status_header(header.clone());
             self.request_redraw();
         }
->>>>>>> 59f6b165
     }
 
     pub(crate) fn show_ctrl_c_quit_hint(&mut self) {
