//! Bottom pane: shows the ChatComposer or a BottomPaneView, if one is active.
use std::path::PathBuf;

use crate::app_event_sender::AppEventSender;
use crate::tui::FrameRequester;
use crate::user_approval_widget::ApprovalRequest;
use bottom_pane_view::BottomPaneView;
use codex_core::protocol::TokenUsage;
use codex_file_search::FileMatch;
use crossterm::event::KeyEvent;
use ratatui::buffer::Buffer;
use ratatui::layout::Constraint;
use ratatui::layout::Layout;
use ratatui::layout::Rect;
use ratatui::widgets::WidgetRef;

mod approval_modal_view;
mod bottom_pane_view;
mod chat_composer;
mod chat_composer_history;
mod command_popup;
mod file_search_popup;
mod list_selection_view;
mod popup_consts;
mod scroll_state;
mod selection_popup_common;
mod textarea;

#[derive(Debug, Clone, Copy, PartialEq, Eq)]
pub(crate) enum CancellationEvent {
    Ignored,
    Handled,
}

pub(crate) use chat_composer::ChatComposer;
pub(crate) use chat_composer::InputResult;

use crate::status_indicator_widget::StatusIndicatorWidget;
use approval_modal_view::ApprovalModalView;
pub(crate) use list_selection_view::SelectionAction;
pub(crate) use list_selection_view::SelectionItem;

/// Pane displayed in the lower half of the chat UI.
pub(crate) struct BottomPane {
    /// Composer is retained even when a BottomPaneView is displayed so the
    /// input state is retained when the view is closed.
    composer: ChatComposer,

    /// If present, this is displayed instead of the `composer` (e.g. modals).
    active_view: Option<Box<dyn BottomPaneView>>,

    app_event_tx: AppEventSender,
    frame_requester: FrameRequester,

    has_input_focus: bool,
    is_task_running: bool,
    ctrl_c_quit_hint: bool,
    esc_backtrack_hint: bool,

    /// Inline status indicator shown above the composer while a task is running.
    status: Option<StatusIndicatorWidget>,
    /// Queued user message previews to show under the status indicator.
    queued_user_messages: Vec<String>,
}

pub(crate) struct BottomPaneParams {
    pub(crate) app_event_tx: AppEventSender,
    pub(crate) frame_requester: FrameRequester,
    pub(crate) has_input_focus: bool,
    pub(crate) enhanced_keys_supported: bool,
    pub(crate) placeholder_text: String,
}

impl BottomPane {
    const BOTTOM_PAD_LINES: u16 = 2;
    pub fn new(params: BottomPaneParams) -> Self {
        let enhanced_keys_supported = params.enhanced_keys_supported;
        Self {
            composer: ChatComposer::new(
                params.has_input_focus,
                params.app_event_tx.clone(),
                enhanced_keys_supported,
                params.placeholder_text,
            ),
            active_view: None,
            app_event_tx: params.app_event_tx,
            frame_requester: params.frame_requester,
            has_input_focus: params.has_input_focus,
            is_task_running: false,
            ctrl_c_quit_hint: false,
<<<<<<< HEAD
            status: None,
            queued_user_messages: Vec::new(),
=======
            esc_backtrack_hint: false,
            status_view_active: false,
>>>>>>> 7d67e546
        }
    }

    pub fn desired_height(&self, width: u16) -> u16 {
        let top_margin = if self.active_view.is_some() { 0 } else { 1 };

        // Base height depends on whether a modal/overlay is active.
        let mut base = if let Some(view) = self.active_view.as_ref() {
            view.desired_height(width)
        } else {
            self.composer.desired_height(width)
        };
        // If a status indicator is active and no modal is covering the composer,
        // include its height above the composer.
        if self.active_view.is_none()
            && let Some(status) = self.status.as_ref()
        {
            base = base.saturating_add(status.desired_height(width));
        }
        // Account for bottom padding rows. Top spacing is handled in layout().
        base.saturating_add(Self::BOTTOM_PAD_LINES)
            .saturating_add(top_margin)
    }

    fn layout(&self, area: Rect) -> [Rect; 2] {
        // Prefer showing the status header when space is extremely tight.
        // Drop the top spacer if there is only one row available.
        let mut top_margin = if self.active_view.is_some() { 0 } else { 1 };
        if area.height <= 1 {
            top_margin = 0;
        }

        let status_height = if self.active_view.is_none() {
            if let Some(status) = self.status.as_ref() {
                status.desired_height(area.width)
            } else {
                0
            }
        } else {
            0
        };

        let [_, status, content, _] = Layout::vertical([
            Constraint::Max(top_margin),
            Constraint::Max(status_height),
            Constraint::Min(1),
            Constraint::Max(BottomPane::BOTTOM_PAD_LINES),
        ])
        .areas(area);

        [status, content]
    }

    pub fn cursor_pos(&self, area: Rect) -> Option<(u16, u16)> {
        // Hide the cursor whenever an overlay view is active (e.g. the
        // status indicator shown while a task is running, or approval modal).
        // In these states the textarea is not interactable, so we should not
        // show its caret.
        if self.active_view.is_some() {
            None
        } else {
            let [_, content] = self.layout(area);
            self.composer.cursor_pos(content)
        }
    }

    /// Forward a key event to the active view or the composer.
    pub fn handle_key_event(&mut self, key_event: KeyEvent) -> InputResult {
        if let Some(mut view) = self.active_view.take() {
            view.handle_key_event(self, key_event);
            if !view.is_complete() {
                self.active_view = Some(view);
            }
            self.request_redraw();
            InputResult::None
        } else {
            // If a task is running and a status line is visible, allow Esc to
            // send an interrupt even while the composer has focus.
            if matches!(key_event.code, crossterm::event::KeyCode::Esc)
                && self.is_task_running
                && let Some(status) = &self.status
            {
                // Send Op::Interrupt
                status.interrupt();
                self.request_redraw();
                return InputResult::None;
            }
            let (input_result, needs_redraw) = self.composer.handle_key_event(key_event);
            if needs_redraw {
                self.request_redraw();
            }
            input_result
        }
    }

    /// Handle Ctrl-C in the bottom pane. If a modal view is active it gets a
    /// chance to consume the event (e.g. to dismiss itself).
    pub(crate) fn on_ctrl_c(&mut self) -> CancellationEvent {
        let mut view = match self.active_view.take() {
            Some(view) => view,
            None => return CancellationEvent::Ignored,
        };

        let event = view.on_ctrl_c(self);
        match event {
            CancellationEvent::Handled => {
                if !view.is_complete() {
                    self.active_view = Some(view);
                }
                self.show_ctrl_c_quit_hint();
            }
            CancellationEvent::Ignored => {
                self.active_view = Some(view);
            }
        }
        event
    }

    pub fn handle_paste(&mut self, pasted: String) {
        if self.active_view.is_none() {
            let needs_redraw = self.composer.handle_paste(pasted);
            if needs_redraw {
                self.request_redraw();
            }
        }
    }

    pub(crate) fn insert_str(&mut self, text: &str) {
        self.composer.insert_str(text);
        self.request_redraw();
    }

    /// Update the animated header shown to the left of the brackets in the
    /// status indicator (defaults to "Working"). No-ops if the status
    /// indicator is not active.
    pub(crate) fn update_status_header(&mut self, header: String) {
        if let Some(status) = self.status.as_mut() {
            status.update_header(header);
            self.request_redraw();
        }
    }

    pub(crate) fn show_ctrl_c_quit_hint(&mut self) {
        self.ctrl_c_quit_hint = true;
        self.composer
            .set_ctrl_c_quit_hint(true, self.has_input_focus);
        self.request_redraw();
    }

    pub(crate) fn clear_ctrl_c_quit_hint(&mut self) {
        if self.ctrl_c_quit_hint {
            self.ctrl_c_quit_hint = false;
            self.composer
                .set_ctrl_c_quit_hint(false, self.has_input_focus);
            self.request_redraw();
        }
    }

    pub(crate) fn ctrl_c_quit_hint_visible(&self) -> bool {
        self.ctrl_c_quit_hint
    }

    pub(crate) fn show_esc_backtrack_hint(&mut self) {
        self.esc_backtrack_hint = true;
        self.composer.set_esc_backtrack_hint(true);
        self.request_redraw();
    }

    pub(crate) fn clear_esc_backtrack_hint(&mut self) {
        if self.esc_backtrack_hint {
            self.esc_backtrack_hint = false;
            self.composer.set_esc_backtrack_hint(false);
            self.request_redraw();
        }
    }

    // esc_backtrack_hint_visible removed; hints are controlled internally.

    pub fn set_task_running(&mut self, running: bool) {
        self.is_task_running = running;

        if running {
            if self.status.is_none() {
                self.status = Some(StatusIndicatorWidget::new(
                    self.app_event_tx.clone(),
                    self.frame_requester.clone(),
                ));
            }
            if let Some(status) = self.status.as_mut() {
                status.set_queued_messages(self.queued_user_messages.clone());
            }
            self.request_redraw();
        } else {
            // Hide the status indicator when a task completes, but keep other modal views.
            self.status = None;
        }
    }

    /// Show a generic list selection view with the provided items.
    pub(crate) fn show_selection_view(
        &mut self,
        title: String,
        subtitle: Option<String>,
        footer_hint: Option<String>,
        items: Vec<SelectionItem>,
    ) {
        let view = list_selection_view::ListSelectionView::new(
            title,
            subtitle,
            footer_hint,
            items,
            self.app_event_tx.clone(),
        );
        self.active_view = Some(Box::new(view));
        self.request_redraw();
    }

    /// Update the live status text shown while a task is running.
    pub(crate) fn update_status_text(&mut self, text: String) {
        if let Some(status) = self.status.as_mut() {
            status.update_text(text);
            self.request_redraw();
        }
    }

    /// Update the queued messages preview shown under the status header.
    pub(crate) fn set_queued_user_messages(&mut self, queued: Vec<String>) {
        self.queued_user_messages = queued.clone();
        if let Some(status) = self.status.as_mut() {
            status.set_queued_messages(queued);
        }
        self.request_redraw();
    }

    pub(crate) fn composer_is_empty(&self) -> bool {
        self.composer.is_empty()
    }

    pub(crate) fn is_task_running(&self) -> bool {
        self.is_task_running
    }

    /// Update the *context-window remaining* indicator in the composer. This
    /// is forwarded directly to the underlying `ChatComposer`.
    pub(crate) fn set_token_usage(
        &mut self,
        total_token_usage: TokenUsage,
        last_token_usage: TokenUsage,
        model_context_window: Option<u64>,
    ) {
        self.composer
            .set_token_usage(total_token_usage, last_token_usage, model_context_window);
        self.request_redraw();
    }

    /// Called when the agent requests user approval.
    pub fn push_approval_request(&mut self, request: ApprovalRequest) {
        let request = if let Some(view) = self.active_view.as_mut() {
            match view.try_consume_approval_request(request) {
                Some(request) => request,
                None => {
                    self.request_redraw();
                    return;
                }
            }
        } else {
            request
        };

        // Otherwise create a new approval modal overlay.
        let modal = ApprovalModalView::new(request, self.app_event_tx.clone());
        self.active_view = Some(Box::new(modal));
        self.request_redraw()
    }

    /// Height (terminal rows) required by the current bottom pane.
    pub(crate) fn request_redraw(&self) {
        self.frame_requester.schedule_frame();
    }

    // --- History helpers ---

    pub(crate) fn set_history_metadata(&mut self, log_id: u64, entry_count: usize) {
        self.composer.set_history_metadata(log_id, entry_count);
    }

    pub(crate) fn on_history_entry_response(
        &mut self,
        log_id: u64,
        offset: usize,
        entry: Option<String>,
    ) {
        let updated = self
            .composer
            .on_history_entry_response(log_id, offset, entry);

        if updated {
            self.request_redraw();
        }
    }

    pub(crate) fn on_file_search_result(&mut self, query: String, matches: Vec<FileMatch>) {
        self.composer.on_file_search_result(query, matches);
        self.request_redraw();
    }

    pub(crate) fn attach_image(
        &mut self,
        path: PathBuf,
        width: u32,
        height: u32,
        format_label: &str,
    ) {
        if self.active_view.is_none() {
            self.composer
                .attach_image(path, width, height, format_label);
            self.request_redraw();
        }
    }

    pub(crate) fn take_recent_submission_images(&mut self) -> Vec<PathBuf> {
        self.composer.take_recent_submission_images()
    }
}

impl WidgetRef for &BottomPane {
    fn render_ref(&self, area: Rect, buf: &mut Buffer) {
        let [status_area, content] = self.layout(area);

        // When a modal view is active, it owns the whole content area.
        if let Some(view) = &self.active_view {
            view.render(content, buf);
        } else {
            // No active modal:
            // If a status indicator is active, render it above the composer.
            if let Some(status) = &self.status {
                status.render_ref(status_area, buf);
            }

            // Render the composer in the remaining area.
            self.composer.render_ref(content, buf);
        }
    }
}

#[cfg(test)]
mod tests {
    use super::*;
    use crate::app_event::AppEvent;
    use ratatui::buffer::Buffer;
    use ratatui::layout::Rect;
    use tokio::sync::mpsc::unbounded_channel;

    fn exec_request() -> ApprovalRequest {
        ApprovalRequest::Exec {
            id: "1".to_string(),
            command: vec!["echo".into(), "ok".into()],
            reason: None,
        }
    }

    #[test]
    fn ctrl_c_on_modal_consumes_and_shows_quit_hint() {
        let (tx_raw, _rx) = unbounded_channel::<AppEvent>();
        let tx = AppEventSender::new(tx_raw);
        let mut pane = BottomPane::new(BottomPaneParams {
            app_event_tx: tx,
            frame_requester: crate::tui::FrameRequester::test_dummy(),
            has_input_focus: true,
            enhanced_keys_supported: false,
            placeholder_text: "Ask Codex to do anything".to_string(),
        });
        pane.push_approval_request(exec_request());
        assert_eq!(CancellationEvent::Handled, pane.on_ctrl_c());
        assert!(pane.ctrl_c_quit_hint_visible());
        assert_eq!(CancellationEvent::Ignored, pane.on_ctrl_c());
    }

    // live ring removed; related tests deleted.

    #[test]
    fn overlay_not_shown_above_approval_modal() {
        let (tx_raw, _rx) = unbounded_channel::<AppEvent>();
        let tx = AppEventSender::new(tx_raw);
        let mut pane = BottomPane::new(BottomPaneParams {
            app_event_tx: tx,
            frame_requester: crate::tui::FrameRequester::test_dummy(),
            has_input_focus: true,
            enhanced_keys_supported: false,
            placeholder_text: "Ask Codex to do anything".to_string(),
        });

        // Create an approval modal (active view).
        pane.push_approval_request(exec_request());

        // Render and verify the top row does not include an overlay.
        let area = Rect::new(0, 0, 60, 6);
        let mut buf = Buffer::empty(area);
        (&pane).render_ref(area, &mut buf);

        let mut r0 = String::new();
        for x in 0..area.width {
            r0.push(buf[(x, 0)].symbol().chars().next().unwrap_or(' '));
        }
        assert!(
            !r0.contains("Working"),
            "overlay should not render above modal"
        );
    }

    #[test]
    fn composer_shown_after_denied_while_task_running() {
        let (tx_raw, rx) = unbounded_channel::<AppEvent>();
        let tx = AppEventSender::new(tx_raw);
        let mut pane = BottomPane::new(BottomPaneParams {
            app_event_tx: tx.clone(),
            frame_requester: crate::tui::FrameRequester::test_dummy(),
            has_input_focus: true,
            enhanced_keys_supported: false,
            placeholder_text: "Ask Codex to do anything".to_string(),
        });

        // Start a running task so the status indicator is active above the composer.
        pane.set_task_running(true);

        // Push an approval modal (e.g., command approval) which should hide the status view.
        pane.push_approval_request(exec_request());

        // Simulate pressing 'n' (deny) on the modal.
        use crossterm::event::KeyCode;
        use crossterm::event::KeyEvent;
        use crossterm::event::KeyModifiers;
        pane.handle_key_event(KeyEvent::new(KeyCode::Char('n'), KeyModifiers::NONE));

        // After denial, since the task is still running, the status indicator should be
        // visible above the composer. The modal should be gone.
        assert!(
            pane.active_view.is_none(),
            "no active modal view after denial"
        );

        // Render and ensure the top row includes the Working header and a composer line below.
        // Give the animation thread a moment to tick.
        std::thread::sleep(std::time::Duration::from_millis(120));
        let area = Rect::new(0, 0, 40, 6);
        let mut buf = Buffer::empty(area);
        (&pane).render_ref(area, &mut buf);
        let mut row1 = String::new();
        for x in 0..area.width {
            row1.push(buf[(x, 1)].symbol().chars().next().unwrap_or(' '));
        }
        assert!(
            row1.contains("Working"),
            "expected Working header after denial on row 1: {row1:?}"
        );

        // Composer placeholder should be visible somewhere below.
        let mut found_composer = false;
        for y in 1..area.height.saturating_sub(2) {
            let mut row = String::new();
            for x in 0..area.width {
                row.push(buf[(x, y)].symbol().chars().next().unwrap_or(' '));
            }
            if row.contains("Ask Codex") {
                found_composer = true;
                break;
            }
        }
        assert!(
            found_composer,
            "expected composer visible under status line"
        );

        // Drain the channel to avoid unused warnings.
        drop(rx);
    }

    #[test]
    fn status_indicator_visible_during_command_execution() {
        let (tx_raw, _rx) = unbounded_channel::<AppEvent>();
        let tx = AppEventSender::new(tx_raw);
        let mut pane = BottomPane::new(BottomPaneParams {
            app_event_tx: tx,
            frame_requester: crate::tui::FrameRequester::test_dummy(),
            has_input_focus: true,
            enhanced_keys_supported: false,
            placeholder_text: "Ask Codex to do anything".to_string(),
        });

        // Begin a task: show initial status.
        pane.set_task_running(true);

        // Use a height that allows the status line to be visible above the composer.
        let area = Rect::new(0, 0, 40, 6);
        let mut buf = Buffer::empty(area);
        (&pane).render_ref(area, &mut buf);

        let mut row0 = String::new();
        for x in 0..area.width {
            row0.push(buf[(x, 1)].symbol().chars().next().unwrap_or(' '));
        }
        assert!(
            row0.contains("Working"),
            "expected Working header: {row0:?}"
        );
    }

    #[test]
    fn bottom_padding_present_with_status_above_composer() {
        let (tx_raw, _rx) = unbounded_channel::<AppEvent>();
        let tx = AppEventSender::new(tx_raw);
        let mut pane = BottomPane::new(BottomPaneParams {
            app_event_tx: tx,
            frame_requester: crate::tui::FrameRequester::test_dummy(),
            has_input_focus: true,
            enhanced_keys_supported: false,
            placeholder_text: "Ask Codex to do anything".to_string(),
        });

        // Activate spinner (status view replaces composer) with no live ring.
        pane.set_task_running(true);

        // Use height == desired_height; expect 1 status row at top and 2 bottom padding rows.
        let height = pane.desired_height(30);
        assert!(
            height >= 3,
            "expected at least 3 rows with bottom padding; got {height}"
        );
        let area = Rect::new(0, 0, 30, height);
        let mut buf = Buffer::empty(area);
        (&pane).render_ref(area, &mut buf);

        // Row 1 contains the status header (row 0 is the spacer)
        let mut top = String::new();
        for x in 0..area.width {
            top.push(buf[(x, 1)].symbol().chars().next().unwrap_or(' '));
        }
        assert!(
            top.starts_with("Working"),
            "expected top row to start with 'Working': {top:?}"
        );
        assert!(
            top.contains("Working"),
            "expected Working header on top row: {top:?}"
        );

        // Next row (spacer) is blank, and bottom two rows are blank padding
        let mut spacer = String::new();
        let mut r_last = String::new();
        let mut r_last2 = String::new();
        for x in 0..area.width {
            // Spacer row immediately below the status header lives at y=2.
            spacer.push(buf[(x, 2)].symbol().chars().next().unwrap_or(' '));
            r_last.push(buf[(x, height - 1)].symbol().chars().next().unwrap_or(' '));
            r_last2.push(buf[(x, height - 2)].symbol().chars().next().unwrap_or(' '));
        }
        assert!(
            spacer.trim().is_empty(),
            "expected spacer line blank: {spacer:?}"
        );
        assert!(
            r_last.trim().is_empty(),
            "expected last row blank: {r_last:?}"
        );
        assert!(
            r_last2.trim().is_empty(),
            "expected second-to-last row blank: {r_last2:?}"
        );
    }

    #[test]
    fn bottom_padding_shrinks_when_tiny() {
        let (tx_raw, _rx) = unbounded_channel::<AppEvent>();
        let tx = AppEventSender::new(tx_raw);
        let mut pane = BottomPane::new(BottomPaneParams {
            app_event_tx: tx,
            frame_requester: crate::tui::FrameRequester::test_dummy(),
            has_input_focus: true,
            enhanced_keys_supported: false,
            placeholder_text: "Ask Codex to do anything".to_string(),
        });

        pane.set_task_running(true);

        // Height=2 → composer visible; status is hidden to preserve composer. Spacer may collapse.
        let area2 = Rect::new(0, 0, 20, 2);
        let mut buf2 = Buffer::empty(area2);
        (&pane).render_ref(area2, &mut buf2);
        let mut row0 = String::new();
        let mut row1 = String::new();
        for x in 0..area2.width {
            row0.push(buf2[(x, 0)].symbol().chars().next().unwrap_or(' '));
            row1.push(buf2[(x, 1)].symbol().chars().next().unwrap_or(' '));
        }
        let has_composer = row0.contains("Ask Codex") || row1.contains("Ask Codex");
        assert!(
            has_composer,
            "expected composer to be visible on one of the rows: row0={row0:?}, row1={row1:?}"
        );
        assert!(
            !row0.contains("Working") && !row1.contains("Working"),
            "status header should be hidden when height=2"
        );

        // Height=1 → no padding; single row is the composer (status hidden).
        let area1 = Rect::new(0, 0, 20, 1);
        let mut buf1 = Buffer::empty(area1);
        (&pane).render_ref(area1, &mut buf1);
        let mut only = String::new();
        for x in 0..area1.width {
            only.push(buf1[(x, 0)].symbol().chars().next().unwrap_or(' '));
        }
        assert!(
            only.contains("Ask Codex"),
            "expected composer with no padding: {only:?}"
        );
    }
}<|MERGE_RESOLUTION|>--- conflicted
+++ resolved
@@ -88,13 +88,9 @@
             has_input_focus: params.has_input_focus,
             is_task_running: false,
             ctrl_c_quit_hint: false,
-<<<<<<< HEAD
             status: None,
             queued_user_messages: Vec::new(),
-=======
             esc_backtrack_hint: false,
-            status_view_active: false,
->>>>>>> 7d67e546
         }
     }
 
