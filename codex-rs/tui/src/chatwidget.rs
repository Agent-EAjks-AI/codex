--- conflicted
+++ resolved
@@ -61,18 +61,11 @@
 use rand::Rng;
 use ratatui::buffer::Buffer;
 use ratatui::layout::Rect;
-<<<<<<< HEAD
-use ratatui::style::Stylize;
-use ratatui::text::Line;
-use ratatui::widgets::Widget;
-use ratatui::widgets::WidgetRef;
-=======
 use ratatui::style::Color;
 use ratatui::style::Stylize;
 use ratatui::text::Line;
 use ratatui::widgets::Paragraph;
 use ratatui::widgets::Wrap;
->>>>>>> 964220ac
 use tokio::sync::mpsc::UnboundedSender;
 use tokio::sync::oneshot;
 use tokio::task::JoinHandle;
@@ -106,7 +99,14 @@
 use crate::history_cell::McpToolCallCell;
 use crate::history_cell::PlainHistoryCell;
 use crate::markdown::append_markdown;
-<<<<<<< HEAD
+#[cfg(target_os = "windows")]
+use crate::onboarding::WSL_INSTRUCTIONS;
+use crate::render::Insets;
+use crate::render::renderable::ColumnRenderable;
+use crate::render::renderable::FlexRenderable;
+use crate::render::renderable::Renderable;
+use crate::render::renderable::RenderableExt;
+use crate::render::renderable::RenderableItem;
 use crate::security_review::SECURITY_REVIEW_FOLLOW_UP_MARKER;
 use crate::security_review::SecurityReviewFailure;
 use crate::security_review::SecurityReviewMetadata;
@@ -116,16 +116,6 @@
 use crate::security_review::build_follow_up_user_prompt;
 use crate::security_review::read_security_review_metadata;
 use crate::security_review::run_security_review;
-=======
-#[cfg(target_os = "windows")]
-use crate::onboarding::WSL_INSTRUCTIONS;
-use crate::render::Insets;
-use crate::render::renderable::ColumnRenderable;
-use crate::render::renderable::FlexRenderable;
-use crate::render::renderable::Renderable;
-use crate::render::renderable::RenderableExt;
-use crate::render::renderable::RenderableItem;
->>>>>>> 964220ac
 use crate::slash_command::SlashCommand;
 use crate::status::RateLimitSnapshotDisplay;
 use crate::status_indicator_widget::fmt_elapsed_compact;
@@ -151,12 +141,6 @@
 use codex_core::protocol::SandboxPolicy;
 use codex_core::protocol_config_types::ReasoningEffort as ReasoningEffortConfig;
 use codex_file_search::FileMatch;
-<<<<<<< HEAD
-use codex_git_tooling::CreateGhostCommitOptions;
-use codex_git_tooling::GhostCommit;
-use codex_git_tooling::GitToolingError;
-use codex_git_tooling::create_ghost_commit;
-use codex_git_tooling::restore_ghost_commit;
 use codex_protocol::plan_tool::StepStatus;
 use codex_protocol::plan_tool::UpdatePlanArgs;
 use strum::IntoEnumIterator;
@@ -164,14 +148,8 @@
 const MAX_TRACKED_GHOST_COMMITS: usize = 20;
 const MAX_STATUS_THINKING_LINES: usize = 3;
 const MAX_STATUS_TOOL_CALLS: usize = 4;
-
-=======
-use codex_protocol::plan_tool::UpdatePlanArgs;
-use strum::IntoEnumIterator;
-
 const USER_SHELL_COMMAND_HELP_TITLE: &str = "Prefix a command with ! to run it locally";
 const USER_SHELL_COMMAND_HELP_HINT: &str = "Example: !ls";
->>>>>>> 964220ac
 // Track information about an in-flight exec command.
 struct RunningCommand {
     command: Vec<String>,
@@ -576,7 +554,6 @@
 }
 
 impl ChatWidget {
-<<<<<<< HEAD
     fn model_description_for(slug: &str) -> Option<&'static str> {
         if slug.starts_with("gpt-5-codex") {
             Some("Optimized for coding tasks with many tools.")
@@ -761,9 +738,6 @@
             None,
         );
     }
-
-=======
->>>>>>> 964220ac
     fn flush_answer_stream_with_separator(&mut self) {
         if let Some(mut controller) = self.stream_controller.take()
             && let Some(cell) = controller.finalize()
@@ -977,11 +951,8 @@
         self.bottom_pane.clear_ctrl_c_quit_hint();
         self.bottom_pane.set_task_running(true);
         self.retry_status_header = None;
-<<<<<<< HEAD
         self.clear_status_tracking();
-=======
         self.bottom_pane.set_interrupt_hint_visible(true);
->>>>>>> 964220ac
         self.set_status_header(String::from("Working"));
         self.full_reasoning_buffer.clear();
         self.reasoning_buffer.clear();
@@ -2093,14 +2064,10 @@
         }
 
         if !text.is_empty() {
-<<<<<<< HEAD
             let outbound = self
                 .security_review_follow_up_prompt(&text)
                 .unwrap_or_else(|| text.clone());
-            items.push(InputItem::Text { text: outbound });
-=======
-            items.push(UserInput::Text { text: text.clone() });
->>>>>>> 964220ac
+            items.push(UserInput::Text { text: outbound });
         }
 
         for path in image_paths {
