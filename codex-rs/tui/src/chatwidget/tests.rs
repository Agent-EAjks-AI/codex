use super::*;
use crate::app_event::AppEvent;
use crate::app_event_sender::AppEventSender;
use crate::test_backend::VT100Backend;
use crate::tui::FrameRequester;
use assert_matches::assert_matches;
use codex_common::approval_presets::builtin_approval_presets;
use codex_common::model_presets::ModelPreset;
use codex_common::model_presets::ReasoningEffortPreset;
use codex_core::AuthManager;
use codex_core::CodexAuth;
use codex_core::config::Config;
use codex_core::config::ConfigOverrides;
use codex_core::config::ConfigToml;
use codex_core::config::OPENAI_DEFAULT_MODEL;
use codex_core::protocol::AgentMessageDeltaEvent;
use codex_core::protocol::AgentMessageEvent;
use codex_core::protocol::AgentReasoningDeltaEvent;
use codex_core::protocol::AgentReasoningEvent;
use codex_core::protocol::ApplyPatchApprovalRequestEvent;
use codex_core::protocol::Event;
use codex_core::protocol::EventMsg;
use codex_core::protocol::ExecApprovalRequestEvent;
use codex_core::protocol::ExecCommandBeginEvent;
use codex_core::protocol::ExecCommandEndEvent;
use codex_core::protocol::ExitedReviewModeEvent;
use codex_core::protocol::FileChange;
use codex_core::protocol::Op;
use codex_core::protocol::PatchApplyBeginEvent;
use codex_core::protocol::PatchApplyEndEvent;
use codex_core::protocol::RateLimitWindow;
use codex_core::protocol::ReviewCodeLocation;
use codex_core::protocol::ReviewFinding;
use codex_core::protocol::ReviewLineRange;
use codex_core::protocol::ReviewOutputEvent;
use codex_core::protocol::ReviewRequest;
use codex_core::protocol::StreamErrorEvent;
use codex_core::protocol::TaskCompleteEvent;
use codex_core::protocol::TaskStartedEvent;
use codex_core::protocol::UndoCompletedEvent;
use codex_core::protocol::UndoStartedEvent;
use codex_core::protocol::ViewImageToolCallEvent;
use codex_core::protocol::WarningEvent;
use codex_protocol::ConversationId;
use codex_protocol::parse_command::ParsedCommand;
use codex_protocol::plan_tool::PlanItemArg;
use codex_protocol::plan_tool::StepStatus;
use codex_protocol::plan_tool::UpdatePlanArgs;
use crossterm::event::KeyCode;
use crossterm::event::KeyEvent;
use crossterm::event::KeyModifiers;
use insta::assert_snapshot;
use pretty_assertions::assert_eq;
use std::fs::File;
use std::io::BufRead;
use std::io::BufReader;
use std::path::PathBuf;
use tempfile::NamedTempFile;
use tempfile::tempdir;
use tokio::sync::mpsc::error::TryRecvError;
use tokio::sync::mpsc::unbounded_channel;

<<<<<<< HEAD
=======
const TEST_WARNING_MESSAGE: &str = "Heads up: Long conversations and multiple compactions can cause the model to be less accurate. Start a new conversation when possible to keep conversations small and targeted.";

>>>>>>> 0271c20d
fn test_config() -> Config {
    // Use base defaults to avoid depending on host state.
    Config::load_from_base_config_with_overrides(
        ConfigToml::default(),
        ConfigOverrides::default(),
        std::env::temp_dir(),
    )
    .expect("config")
}

// Backward-compat shim for older session logs that predate the
// `formatted_output` field on ExecCommandEnd events.
fn upgrade_event_payload_for_tests(mut payload: serde_json::Value) -> serde_json::Value {
    if let Some(obj) = payload.as_object_mut()
        && let Some(msg) = obj.get_mut("msg")
        && let Some(m) = msg.as_object_mut()
    {
        let ty = m.get("type").and_then(|v| v.as_str()).unwrap_or("");
        if ty == "exec_command_end" {
            let stdout = m.get("stdout").and_then(|v| v.as_str()).unwrap_or("");
            let stderr = m.get("stderr").and_then(|v| v.as_str()).unwrap_or("");
            let aggregated = if stderr.is_empty() {
                stdout.to_string()
            } else {
                format!("{stdout}{stderr}")
            };
            if !m.contains_key("formatted_output") {
                m.insert(
                    "formatted_output".to_string(),
                    serde_json::Value::String(aggregated.clone()),
                );
            }
            if !m.contains_key("aggregated_output") {
                m.insert(
                    "aggregated_output".to_string(),
                    serde_json::Value::String(aggregated),
                );
            }
        }
    }
    payload
}

fn snapshot(percent: f64) -> RateLimitSnapshot {
    RateLimitSnapshot {
        primary: Some(RateLimitWindow {
            used_percent: percent,
            window_minutes: Some(60),
            resets_at: None,
        }),
        secondary: None,
    }
}

#[test]
fn resumed_initial_messages_render_history() {
    let (mut chat, mut rx, _ops) = make_chatwidget_manual();

    let conversation_id = ConversationId::new();
    let rollout_file = NamedTempFile::new().unwrap();
    let configured = codex_core::protocol::SessionConfiguredEvent {
        session_id: conversation_id,
        model: "test-model".to_string(),
        reasoning_effort: Some(ReasoningEffortConfig::default()),
        history_log_id: 0,
        history_entry_count: 0,
        initial_messages: Some(vec![
            EventMsg::UserMessage(UserMessageEvent {
                message: "hello from user".to_string(),
                images: None,
            }),
            EventMsg::AgentMessage(AgentMessageEvent {
                message: "assistant reply".to_string(),
            }),
        ]),
        rollout_path: rollout_file.path().to_path_buf(),
    };

    chat.handle_codex_event(Event {
        id: "initial".into(),
        msg: EventMsg::SessionConfigured(configured),
    });

    let cells = drain_insert_history(&mut rx);
    let mut merged_lines = Vec::new();
    for lines in cells {
        let text = lines
            .iter()
            .flat_map(|line| line.spans.iter())
            .map(|span| span.content.clone())
            .collect::<String>();
        merged_lines.push(text);
    }

    let text_blob = merged_lines.join("\n");
    assert!(
        text_blob.contains("hello from user"),
        "expected replayed user message",
    );
    assert!(
        text_blob.contains("assistant reply"),
        "expected replayed agent message",
    );
}

/// Entering review mode uses the hint provided by the review request.
#[test]
fn entered_review_mode_uses_request_hint() {
    let (mut chat, mut rx, _ops) = make_chatwidget_manual();

    chat.handle_codex_event(Event {
        id: "review-start".into(),
        msg: EventMsg::EnteredReviewMode(ReviewRequest {
            prompt: "Review the latest changes".to_string(),
            user_facing_hint: "feature branch".to_string(),
        }),
    });

    let cells = drain_insert_history(&mut rx);
    let banner = lines_to_single_string(cells.last().expect("review banner"));
    assert_eq!(banner, ">> Code review started: feature branch <<\n");
    assert!(chat.is_review_mode);
}

/// Entering review mode renders the current changes banner when requested.
#[test]
fn entered_review_mode_defaults_to_current_changes_banner() {
    let (mut chat, mut rx, _ops) = make_chatwidget_manual();

    chat.handle_codex_event(Event {
        id: "review-start".into(),
        msg: EventMsg::EnteredReviewMode(ReviewRequest {
            prompt: "Review the current changes".to_string(),
            user_facing_hint: "current changes".to_string(),
        }),
    });

    let cells = drain_insert_history(&mut rx);
    let banner = lines_to_single_string(cells.last().expect("review banner"));
    assert_eq!(banner, ">> Code review started: current changes <<\n");
    assert!(chat.is_review_mode);
}

/// Completing review with findings shows the selection popup and finishes with
/// the closing banner while clearing review mode state.
#[test]
fn exited_review_mode_emits_results_and_finishes() {
    let (mut chat, mut rx, _ops) = make_chatwidget_manual();

    let review = ReviewOutputEvent {
        findings: vec![ReviewFinding {
            title: "[P1] Fix bug".to_string(),
            body: "Something went wrong".to_string(),
            confidence_score: 0.9,
            priority: 1,
            code_location: ReviewCodeLocation {
                absolute_file_path: PathBuf::from("src/lib.rs"),
                line_range: ReviewLineRange { start: 10, end: 12 },
            },
        }],
        overall_correctness: "needs work".to_string(),
        overall_explanation: "Investigate the failure".to_string(),
        overall_confidence_score: 0.5,
    };

    chat.handle_codex_event(Event {
        id: "review-end".into(),
        msg: EventMsg::ExitedReviewMode(ExitedReviewModeEvent {
            review_output: Some(review),
        }),
    });

    let cells = drain_insert_history(&mut rx);
    let banner = lines_to_single_string(cells.last().expect("finished banner"));
    assert_eq!(banner, "\n<< Code review finished >>\n");
    assert!(!chat.is_review_mode);
}

#[cfg_attr(
    target_os = "macos",
    ignore = "system configuration APIs are blocked under macOS seatbelt"
)]
#[tokio::test]
async fn helpers_are_available_and_do_not_panic() {
    let (tx_raw, _rx) = unbounded_channel::<AppEvent>();
    let tx = AppEventSender::new(tx_raw);
    let cfg = test_config();
    let conversation_manager = Arc::new(ConversationManager::with_auth(CodexAuth::from_api_key(
        "test",
    )));
    let auth_manager = AuthManager::from_auth_for_testing(CodexAuth::from_api_key("test"));
    let init = ChatWidgetInit {
        config: cfg,
        frame_requester: FrameRequester::test_dummy(),
        app_event_tx: tx,
        initial_prompt: None,
        initial_images: Vec::new(),
        enhanced_keys_supported: false,
        auth_manager,
        feedback: codex_feedback::CodexFeedback::new(),
    };
    let mut w = ChatWidget::new(init, conversation_manager);
    // Basic construction sanity.
    let _ = &mut w;
}

// --- Helpers for tests that need direct construction and event draining ---
fn make_chatwidget_manual() -> (
    ChatWidget,
    tokio::sync::mpsc::UnboundedReceiver<AppEvent>,
    tokio::sync::mpsc::UnboundedReceiver<Op>,
) {
    let (tx_raw, rx) = unbounded_channel::<AppEvent>();
    let app_event_tx = AppEventSender::new(tx_raw);
    let (op_tx, op_rx) = unbounded_channel::<Op>();
    let cfg = test_config();
    let bottom = BottomPane::new(BottomPaneParams {
        app_event_tx: app_event_tx.clone(),
        frame_requester: FrameRequester::test_dummy(),
        has_input_focus: true,
        enhanced_keys_supported: false,
        placeholder_text: "Ask Codex to do anything".to_string(),
        disable_paste_burst: false,
    });
    let auth_manager = AuthManager::from_auth_for_testing(CodexAuth::from_api_key("test"));
    let widget = ChatWidget {
        app_event_tx,
        codex_op_tx: op_tx,
        bottom_pane: bottom,
        active_cell: None,
        config: cfg.clone(),
        auth_manager,
        session_header: SessionHeader::new(cfg.model),
        initial_user_message: None,
        token_info: None,
        rate_limit_snapshot: None,
        rate_limit_warnings: RateLimitWarningState::default(),
        rate_limit_switch_prompt: RateLimitSwitchPromptState::default(),
        stream_controller: None,
        running_commands: HashMap::new(),
        task_complete_pending: false,
        mcp_startup_status: None,
        interrupts: InterruptManager::new(),
        reasoning_buffer: String::new(),
        full_reasoning_buffer: String::new(),
        current_status_header: String::from("Working"),
        retry_status_header: None,
        conversation_id: None,
        frame_requester: FrameRequester::test_dummy(),
        show_welcome_banner: true,
        queued_user_messages: VecDeque::new(),
        suppress_session_configured_redraw: false,
        pending_notification: None,
        is_review_mode: false,
        needs_final_message_separator: false,
        last_rendered_width: std::cell::Cell::new(None),
        feedback: codex_feedback::CodexFeedback::new(),
        current_rollout_path: None,
    };
    (widget, rx, op_rx)
}

pub(crate) fn make_chatwidget_manual_with_sender() -> (
    ChatWidget,
    AppEventSender,
    tokio::sync::mpsc::UnboundedReceiver<AppEvent>,
    tokio::sync::mpsc::UnboundedReceiver<Op>,
) {
    let (widget, rx, op_rx) = make_chatwidget_manual();
    let app_event_tx = widget.app_event_tx.clone();
    (widget, app_event_tx, rx, op_rx)
}

fn drain_insert_history(
    rx: &mut tokio::sync::mpsc::UnboundedReceiver<AppEvent>,
) -> Vec<Vec<ratatui::text::Line<'static>>> {
    let mut out = Vec::new();
    while let Ok(ev) = rx.try_recv() {
        if let AppEvent::InsertHistoryCell(cell) = ev {
            let mut lines = cell.display_lines(80);
            if !cell.is_stream_continuation() && !out.is_empty() && !lines.is_empty() {
                lines.insert(0, "".into());
            }
            out.push(lines)
        }
    }
    out
}

fn lines_to_single_string(lines: &[ratatui::text::Line<'static>]) -> String {
    let mut s = String::new();
    for line in lines {
        for span in &line.spans {
            s.push_str(&span.content);
        }
        s.push('\n');
    }
    s
}

#[test]
fn rate_limit_warnings_emit_thresholds() {
    let mut state = RateLimitWarningState::default();
    let mut warnings: Vec<String> = Vec::new();

    warnings.extend(state.take_warnings(Some(10.0), Some(10079), Some(55.0), Some(299)));
    warnings.extend(state.take_warnings(Some(55.0), Some(10081), Some(10.0), Some(299)));
    warnings.extend(state.take_warnings(Some(10.0), Some(10081), Some(80.0), Some(299)));
    warnings.extend(state.take_warnings(Some(80.0), Some(10081), Some(10.0), Some(299)));
    warnings.extend(state.take_warnings(Some(10.0), Some(10081), Some(95.0), Some(299)));
    warnings.extend(state.take_warnings(Some(95.0), Some(10079), Some(10.0), Some(299)));

    assert_eq!(
        warnings,
        vec![
            String::from(
                "Heads up, you've used over 75% of your 5h limit. Run /status for a breakdown."
            ),
            String::from(
                "Heads up, you've used over 75% of your weekly limit. Run /status for a breakdown.",
            ),
            String::from(
                "Heads up, you've used over 95% of your 5h limit. Run /status for a breakdown."
            ),
            String::from(
                "Heads up, you've used over 95% of your weekly limit. Run /status for a breakdown.",
            ),
        ],
        "expected one warning per limit for the highest crossed threshold"
    );
}

#[test]
fn test_rate_limit_warnings_monthly() {
    let mut state = RateLimitWarningState::default();
    let mut warnings: Vec<String> = Vec::new();

    warnings.extend(state.take_warnings(Some(75.0), Some(43199), None, None));
    assert_eq!(
        warnings,
        vec![String::from(
            "Heads up, you've used over 75% of your monthly limit. Run /status for a breakdown.",
        ),],
        "expected one warning per limit for the highest crossed threshold"
    );
}

#[test]
fn rate_limit_switch_prompt_skips_when_on_lower_cost_model() {
    let (mut chat, _, _) = make_chatwidget_manual();
    chat.auth_manager =
        AuthManager::from_auth_for_testing(CodexAuth::create_dummy_chatgpt_auth_for_testing());
    chat.config.model = NUDGE_MODEL_SLUG.to_string();

    chat.on_rate_limit_snapshot(Some(snapshot(95.0)));

    assert!(matches!(
        chat.rate_limit_switch_prompt,
        RateLimitSwitchPromptState::Idle
    ));
}

#[test]
fn rate_limit_switch_prompt_shows_once_per_session() {
    let auth = CodexAuth::create_dummy_chatgpt_auth_for_testing();
    let (mut chat, _, _) = make_chatwidget_manual();
    chat.config.model = "gpt-5".to_string();
    chat.auth_manager = AuthManager::from_auth_for_testing(auth);

    chat.on_rate_limit_snapshot(Some(snapshot(90.0)));
    assert!(
        chat.rate_limit_warnings.primary_index >= 1,
        "warnings not emitted"
    );
    chat.maybe_show_pending_rate_limit_prompt();
    assert!(matches!(
        chat.rate_limit_switch_prompt,
        RateLimitSwitchPromptState::Shown
    ));

    chat.on_rate_limit_snapshot(Some(snapshot(95.0)));
    assert!(matches!(
        chat.rate_limit_switch_prompt,
        RateLimitSwitchPromptState::Shown
    ));
}

#[test]
fn rate_limit_switch_prompt_respects_hidden_notice() {
    let auth = CodexAuth::create_dummy_chatgpt_auth_for_testing();
    let (mut chat, _, _) = make_chatwidget_manual();
    chat.config.model = "gpt-5".to_string();
    chat.auth_manager = AuthManager::from_auth_for_testing(auth);
    chat.config.notices.hide_rate_limit_model_nudge = Some(true);

    chat.on_rate_limit_snapshot(Some(snapshot(95.0)));

    assert!(matches!(
        chat.rate_limit_switch_prompt,
        RateLimitSwitchPromptState::Idle
    ));
}

#[test]
fn rate_limit_switch_prompt_defers_until_task_complete() {
    let auth = CodexAuth::create_dummy_chatgpt_auth_for_testing();
    let (mut chat, _, _) = make_chatwidget_manual();
    chat.config.model = "gpt-5".to_string();
    chat.auth_manager = AuthManager::from_auth_for_testing(auth);

    chat.bottom_pane.set_task_running(true);
    chat.on_rate_limit_snapshot(Some(snapshot(90.0)));
    assert!(matches!(
        chat.rate_limit_switch_prompt,
        RateLimitSwitchPromptState::Pending
    ));

    chat.bottom_pane.set_task_running(false);
    chat.maybe_show_pending_rate_limit_prompt();
    assert!(matches!(
        chat.rate_limit_switch_prompt,
        RateLimitSwitchPromptState::Shown
    ));
}

#[test]
fn rate_limit_switch_prompt_popup_snapshot() {
    let (mut chat, _rx, _op_rx) = make_chatwidget_manual();
    chat.auth_manager =
        AuthManager::from_auth_for_testing(CodexAuth::create_dummy_chatgpt_auth_for_testing());
    chat.config.model = "gpt-5".to_string();

    chat.on_rate_limit_snapshot(Some(snapshot(92.0)));
    chat.maybe_show_pending_rate_limit_prompt();

    let popup = render_bottom_popup(&chat, 80);
    assert_snapshot!("rate_limit_switch_prompt_popup", popup);
}

// (removed experimental resize snapshot test)

#[test]
fn exec_approval_emits_proposed_command_and_decision_history() {
    let (mut chat, mut rx, _op_rx) = make_chatwidget_manual();

    // Trigger an exec approval request with a short, single-line command
    let ev = ExecApprovalRequestEvent {
        call_id: "call-short".into(),
        command: vec!["bash".into(), "-lc".into(), "echo hello world".into()],
        cwd: std::env::current_dir().unwrap_or_else(|_| PathBuf::from(".")),
        reason: Some(
            "this is a test reason such as one that would be produced by the model".into(),
        ),
        risk: None,
        parsed_cmd: vec![],
    };
    chat.handle_codex_event(Event {
        id: "sub-short".into(),
        msg: EventMsg::ExecApprovalRequest(ev),
    });

    let proposed_cells = drain_insert_history(&mut rx);
    assert!(
        proposed_cells.is_empty(),
        "expected approval request to render via modal without emitting history cells"
    );

    // The approval modal should display the command snippet for user confirmation.
    let area = Rect::new(0, 0, 80, chat.desired_height(80));
    let mut buf = ratatui::buffer::Buffer::empty(area);
    chat.render(area, &mut buf);
    assert_snapshot!("exec_approval_modal_exec", format!("{buf:?}"));

    // Approve via keyboard and verify a concise decision history line is added
    chat.handle_key_event(KeyEvent::new(KeyCode::Char('y'), KeyModifiers::NONE));
    let decision = drain_insert_history(&mut rx)
        .pop()
        .expect("expected decision cell in history");
    assert_snapshot!(
        "exec_approval_history_decision_approved_short",
        lines_to_single_string(&decision)
    );
}

#[test]
fn exec_approval_decision_truncates_multiline_and_long_commands() {
    let (mut chat, mut rx, _op_rx) = make_chatwidget_manual();

    // Multiline command: modal should show full command, history records decision only
    let ev_multi = ExecApprovalRequestEvent {
        call_id: "call-multi".into(),
        command: vec!["bash".into(), "-lc".into(), "echo line1\necho line2".into()],
        cwd: std::env::current_dir().unwrap_or_else(|_| PathBuf::from(".")),
        reason: Some(
            "this is a test reason such as one that would be produced by the model".into(),
        ),
        risk: None,
        parsed_cmd: vec![],
    };
    chat.handle_codex_event(Event {
        id: "sub-multi".into(),
        msg: EventMsg::ExecApprovalRequest(ev_multi),
    });
    let proposed_multi = drain_insert_history(&mut rx);
    assert!(
        proposed_multi.is_empty(),
        "expected multiline approval request to render via modal without emitting history cells"
    );

    let area = Rect::new(0, 0, 80, chat.desired_height(80));
    let mut buf = ratatui::buffer::Buffer::empty(area);
    chat.render(area, &mut buf);
    let mut saw_first_line = false;
    for y in 0..area.height {
        let mut row = String::new();
        for x in 0..area.width {
            row.push(buf[(x, y)].symbol().chars().next().unwrap_or(' '));
        }
        if row.contains("echo line1") {
            saw_first_line = true;
            break;
        }
    }
    assert!(
        saw_first_line,
        "expected modal to show first line of multiline snippet"
    );

    // Deny via keyboard; decision snippet should be single-line and elided with " ..."
    chat.handle_key_event(KeyEvent::new(KeyCode::Char('n'), KeyModifiers::NONE));
    let aborted_multi = drain_insert_history(&mut rx)
        .pop()
        .expect("expected aborted decision cell (multiline)");
    assert_snapshot!(
        "exec_approval_history_decision_aborted_multiline",
        lines_to_single_string(&aborted_multi)
    );

    // Very long single-line command: decision snippet should be truncated <= 80 chars with trailing ...
    let long = format!("echo {}", "a".repeat(200));
    let ev_long = ExecApprovalRequestEvent {
        call_id: "call-long".into(),
        command: vec!["bash".into(), "-lc".into(), long],
        cwd: std::env::current_dir().unwrap_or_else(|_| PathBuf::from(".")),
        reason: None,
        risk: None,
        parsed_cmd: vec![],
    };
    chat.handle_codex_event(Event {
        id: "sub-long".into(),
        msg: EventMsg::ExecApprovalRequest(ev_long),
    });
    let proposed_long = drain_insert_history(&mut rx);
    assert!(
        proposed_long.is_empty(),
        "expected long approval request to avoid emitting history cells before decision"
    );
    chat.handle_key_event(KeyEvent::new(KeyCode::Char('n'), KeyModifiers::NONE));
    let aborted_long = drain_insert_history(&mut rx)
        .pop()
        .expect("expected aborted decision cell (long)");
    assert_snapshot!(
        "exec_approval_history_decision_aborted_long",
        lines_to_single_string(&aborted_long)
    );
}

// --- Small helpers to tersely drive exec begin/end and snapshot active cell ---
fn begin_exec(chat: &mut ChatWidget, call_id: &str, raw_cmd: &str) {
    // Build the full command vec and parse it using core's parser,
    // then convert to protocol variants for the event payload.
    let command = vec!["bash".to_string(), "-lc".to_string(), raw_cmd.to_string()];
    let parsed_cmd: Vec<ParsedCommand> = codex_core::parse_command::parse_command(&command);
    chat.handle_codex_event(Event {
        id: call_id.to_string(),
        msg: EventMsg::ExecCommandBegin(ExecCommandBeginEvent {
            call_id: call_id.to_string(),
            command,
            cwd: std::env::current_dir().unwrap_or_else(|_| PathBuf::from(".")),
            parsed_cmd,
            is_user_shell_command: false,
        }),
    });
}

fn end_exec(chat: &mut ChatWidget, call_id: &str, stdout: &str, stderr: &str, exit_code: i32) {
    let aggregated = if stderr.is_empty() {
        stdout.to_string()
    } else {
        format!("{stdout}{stderr}")
    };
    chat.handle_codex_event(Event {
        id: call_id.to_string(),
        msg: EventMsg::ExecCommandEnd(ExecCommandEndEvent {
            call_id: call_id.to_string(),
            stdout: stdout.to_string(),
            stderr: stderr.to_string(),
            aggregated_output: aggregated.clone(),
            exit_code,
            duration: std::time::Duration::from_millis(5),
            formatted_output: aggregated,
        }),
    });
}

fn active_blob(chat: &ChatWidget) -> String {
    let lines = chat
        .active_cell
        .as_ref()
        .expect("active cell present")
        .display_lines(80);
    lines_to_single_string(&lines)
}

fn open_fixture(name: &str) -> File {
    // 1) Prefer fixtures within this crate
    {
        let mut p = PathBuf::from(env!("CARGO_MANIFEST_DIR"));
        p.push("tests");
        p.push("fixtures");
        p.push(name);
        if let Ok(f) = File::open(&p) {
            return f;
        }
    }
    // 2) Fallback to parent (workspace root)
    {
        let mut p = PathBuf::from(env!("CARGO_MANIFEST_DIR"));
        p.push("..");
        p.push(name);
        if let Ok(f) = File::open(&p) {
            return f;
        }
    }
    // 3) Last resort: CWD
    File::open(name).expect("open fixture file")
}

#[test]
fn empty_enter_during_task_does_not_queue() {
    let (mut chat, _rx, _op_rx) = make_chatwidget_manual();

    // Simulate running task so submissions would normally be queued.
    chat.bottom_pane.set_task_running(true);

    // Press Enter with an empty composer.
    chat.handle_key_event(KeyEvent::new(KeyCode::Enter, KeyModifiers::NONE));

    // Ensure nothing was queued.
    assert!(chat.queued_user_messages.is_empty());
}

#[test]
fn alt_up_edits_most_recent_queued_message() {
    let (mut chat, _rx, _op_rx) = make_chatwidget_manual();

    // Simulate a running task so messages would normally be queued.
    chat.bottom_pane.set_task_running(true);

    // Seed two queued messages.
    chat.queued_user_messages
        .push_back(UserMessage::from("first queued".to_string()));
    chat.queued_user_messages
        .push_back(UserMessage::from("second queued".to_string()));
    chat.refresh_queued_user_messages();

    // Press Alt+Up to edit the most recent (last) queued message.
    chat.handle_key_event(KeyEvent::new(KeyCode::Up, KeyModifiers::ALT));

    // Composer should now contain the last queued message.
    assert_eq!(
        chat.bottom_pane.composer_text(),
        "second queued".to_string()
    );
    // And the queue should now contain only the remaining (older) item.
    assert_eq!(chat.queued_user_messages.len(), 1);
    assert_eq!(
        chat.queued_user_messages.front().unwrap().text,
        "first queued"
    );
}

/// Pressing Up to recall the most recent history entry and immediately queuing
/// it while a task is running should always enqueue the same text, even when it
/// is queued repeatedly.
#[test]
fn enqueueing_history_prompt_multiple_times_is_stable() {
    let (mut chat, _rx, _op_rx) = make_chatwidget_manual();

    // Submit an initial prompt to seed history.
    chat.bottom_pane.set_composer_text("repeat me".to_string());
    chat.handle_key_event(KeyEvent::new(KeyCode::Enter, KeyModifiers::NONE));

    // Simulate an active task so further submissions are queued.
    chat.bottom_pane.set_task_running(true);

    for _ in 0..3 {
        // Recall the prompt from history and ensure it is what we expect.
        chat.handle_key_event(KeyEvent::new(KeyCode::Up, KeyModifiers::NONE));
        assert_eq!(chat.bottom_pane.composer_text(), "repeat me");

        // Queue the prompt while the task is running.
        chat.handle_key_event(KeyEvent::new(KeyCode::Enter, KeyModifiers::NONE));
    }

    assert_eq!(chat.queued_user_messages.len(), 3);
    for message in chat.queued_user_messages.iter() {
        assert_eq!(message.text, "repeat me");
    }
}

#[test]
fn streaming_final_answer_keeps_task_running_state() {
    let (mut chat, _rx, mut op_rx) = make_chatwidget_manual();

    chat.on_task_started();
    chat.on_agent_message_delta("Final answer line\n".to_string());
    chat.on_commit_tick();

    assert!(chat.bottom_pane.is_task_running());
    assert!(chat.bottom_pane.status_widget().is_none());

    chat.bottom_pane
        .set_composer_text("queued submission".to_string());
    chat.handle_key_event(KeyEvent::new(KeyCode::Enter, KeyModifiers::NONE));

    assert_eq!(chat.queued_user_messages.len(), 1);
    assert_eq!(
        chat.queued_user_messages.front().unwrap().text,
        "queued submission"
    );
    assert_matches!(op_rx.try_recv(), Err(TryRecvError::Empty));

    chat.handle_key_event(KeyEvent::new(KeyCode::Char('c'), KeyModifiers::CONTROL));
    match op_rx.try_recv() {
        Ok(Op::Interrupt) => {}
        other => panic!("expected Op::Interrupt, got {other:?}"),
    }
    assert!(chat.bottom_pane.ctrl_c_quit_hint_visible());
}

#[test]
fn ctrl_c_shutdown_ignores_caps_lock() {
    let (mut chat, _rx, mut op_rx) = make_chatwidget_manual();

    chat.handle_key_event(KeyEvent::new(KeyCode::Char('C'), KeyModifiers::CONTROL));

    match op_rx.try_recv() {
        Ok(Op::Shutdown) => {}
        other => panic!("expected Op::Shutdown, got {other:?}"),
    }
}

#[test]
fn ctrl_c_cleared_prompt_is_recoverable_via_history() {
    let (mut chat, _rx, mut op_rx) = make_chatwidget_manual();

    chat.bottom_pane.insert_str("draft message ");
    chat.bottom_pane
        .attach_image(PathBuf::from("/tmp/preview.png"), 24, 42, "png");
    let placeholder = "[preview.png 24x42]";
    assert!(
        chat.bottom_pane.composer_text().ends_with(placeholder),
        "expected placeholder {placeholder:?} in composer text"
    );

    chat.handle_key_event(KeyEvent::new(KeyCode::Char('c'), KeyModifiers::CONTROL));
    assert!(chat.bottom_pane.composer_text().is_empty());
    assert_matches!(op_rx.try_recv(), Err(TryRecvError::Empty));
    assert!(chat.bottom_pane.ctrl_c_quit_hint_visible());

    chat.handle_key_event(KeyEvent::new(KeyCode::Up, KeyModifiers::NONE));
    let restored_text = chat.bottom_pane.composer_text();
    assert!(
        restored_text.ends_with(placeholder),
        "expected placeholder {placeholder:?} after history recall"
    );
    assert!(restored_text.starts_with("draft message "));
    assert!(!chat.bottom_pane.ctrl_c_quit_hint_visible());

    let images = chat.bottom_pane.take_recent_submission_images();
    assert!(
        images.is_empty(),
        "attachments are not preserved in history recall"
    );
}

#[test]
fn exec_history_cell_shows_working_then_completed() {
    let (mut chat, mut rx, _op_rx) = make_chatwidget_manual();

    // Begin command
    begin_exec(&mut chat, "call-1", "echo done");

    let cells = drain_insert_history(&mut rx);
    assert_eq!(cells.len(), 0, "no exec cell should have been flushed yet");

    // End command successfully
    end_exec(&mut chat, "call-1", "done", "", 0);

    let cells = drain_insert_history(&mut rx);
    // Exec end now finalizes and flushes the exec cell immediately.
    assert_eq!(cells.len(), 1, "expected finalized exec cell to flush");
    // Inspect the flushed exec cell rendering.
    let lines = &cells[0];
    let blob = lines_to_single_string(lines);
    // New behavior: no glyph markers; ensure command is shown and no panic.
    assert!(
        blob.contains("• Ran"),
        "expected summary header present: {blob:?}"
    );
    assert!(
        blob.contains("echo done"),
        "expected command text to be present: {blob:?}"
    );
}

#[test]
fn exec_history_cell_shows_working_then_failed() {
    let (mut chat, mut rx, _op_rx) = make_chatwidget_manual();

    // Begin command
    begin_exec(&mut chat, "call-2", "false");
    let cells = drain_insert_history(&mut rx);
    assert_eq!(cells.len(), 0, "no exec cell should have been flushed yet");

    // End command with failure
    end_exec(&mut chat, "call-2", "", "Bloop", 2);

    let cells = drain_insert_history(&mut rx);
    // Exec end with failure should also flush immediately.
    assert_eq!(cells.len(), 1, "expected finalized exec cell to flush");
    let lines = &cells[0];
    let blob = lines_to_single_string(lines);
    assert!(
        blob.contains("• Ran false"),
        "expected command and header text present: {blob:?}"
    );
    assert!(blob.to_lowercase().contains("bloop"), "expected error text");
}

/// Selecting the custom prompt option from the review popup sends
/// OpenReviewCustomPrompt to the app event channel.
#[test]
fn review_popup_custom_prompt_action_sends_event() {
    let (mut chat, mut rx, _op_rx) = make_chatwidget_manual();

    // Open the preset selection popup
    chat.open_review_popup();

    // Move selection down to the fourth item: "Custom review instructions"
    chat.handle_key_event(KeyEvent::new(KeyCode::Down, KeyModifiers::NONE));
    chat.handle_key_event(KeyEvent::new(KeyCode::Down, KeyModifiers::NONE));
    chat.handle_key_event(KeyEvent::new(KeyCode::Down, KeyModifiers::NONE));
    // Activate
    chat.handle_key_event(KeyEvent::new(KeyCode::Enter, KeyModifiers::NONE));

    // Drain events and ensure we saw the OpenReviewCustomPrompt request
    let mut found = false;
    while let Ok(ev) = rx.try_recv() {
        if let AppEvent::OpenReviewCustomPrompt = ev {
            found = true;
            break;
        }
    }
    assert!(found, "expected OpenReviewCustomPrompt event to be sent");
}

#[test]
fn slash_init_skips_when_project_doc_exists() {
    let (mut chat, mut rx, mut op_rx) = make_chatwidget_manual();
    let tempdir = tempdir().unwrap();
    let existing_path = tempdir.path().join(DEFAULT_PROJECT_DOC_FILENAME);
    std::fs::write(&existing_path, "existing instructions").unwrap();
    chat.config.cwd = tempdir.path().to_path_buf();

    chat.dispatch_command(SlashCommand::Init);

    match op_rx.try_recv() {
        Err(TryRecvError::Empty) => {}
        other => panic!("expected no Codex op to be sent, got {other:?}"),
    }

    let cells = drain_insert_history(&mut rx);
    assert_eq!(cells.len(), 1, "expected one info message");
    let rendered = lines_to_single_string(&cells[0]);
    assert!(
        rendered.contains(DEFAULT_PROJECT_DOC_FILENAME),
        "info message should mention the existing file: {rendered:?}"
    );
    assert!(
        rendered.contains("Skipping /init"),
        "info message should explain why /init was skipped: {rendered:?}"
    );
    assert_eq!(
        std::fs::read_to_string(existing_path).unwrap(),
        "existing instructions"
    );
}

#[test]
fn slash_quit_requests_exit() {
    let (mut chat, mut rx, _op_rx) = make_chatwidget_manual();

    chat.dispatch_command(SlashCommand::Quit);

    assert_matches!(rx.try_recv(), Ok(AppEvent::ExitRequest));
}

#[test]
fn slash_exit_requests_exit() {
    let (mut chat, mut rx, _op_rx) = make_chatwidget_manual();

    chat.dispatch_command(SlashCommand::Exit);

    assert_matches!(rx.try_recv(), Ok(AppEvent::ExitRequest));
}

#[test]
fn slash_undo_sends_op() {
    let (mut chat, mut rx, _op_rx) = make_chatwidget_manual();

    chat.dispatch_command(SlashCommand::Undo);

    match rx.try_recv() {
        Ok(AppEvent::CodexOp(Op::Undo)) => {}
        other => panic!("expected AppEvent::CodexOp(Op::Undo), got {other:?}"),
    }
}

#[test]
fn slash_rollout_displays_current_path() {
    let (mut chat, mut rx, _op_rx) = make_chatwidget_manual();
    let rollout_path = PathBuf::from("/tmp/codex-test-rollout.jsonl");
    chat.current_rollout_path = Some(rollout_path.clone());

    chat.dispatch_command(SlashCommand::Rollout);

    let cells = drain_insert_history(&mut rx);
    assert_eq!(cells.len(), 1, "expected info message for rollout path");
    let rendered = lines_to_single_string(&cells[0]);
    assert!(
        rendered.contains(&rollout_path.display().to_string()),
        "expected rollout path to be shown: {rendered}"
    );
}

#[test]
fn slash_rollout_handles_missing_path() {
    let (mut chat, mut rx, _op_rx) = make_chatwidget_manual();

    chat.dispatch_command(SlashCommand::Rollout);

    let cells = drain_insert_history(&mut rx);
    assert_eq!(
        cells.len(),
        1,
        "expected info message explaining missing path"
    );
    let rendered = lines_to_single_string(&cells[0]);
    assert!(
        rendered.contains("not available"),
        "expected missing rollout path message: {rendered}"
    );
}

#[test]
fn undo_success_events_render_info_messages() {
    let (mut chat, mut rx, _op_rx) = make_chatwidget_manual();

    chat.handle_codex_event(Event {
        id: "turn-1".to_string(),
        msg: EventMsg::UndoStarted(UndoStartedEvent {
            message: Some("Undo requested for the last turn...".to_string()),
        }),
    });
    assert!(
        chat.bottom_pane.status_indicator_visible(),
        "status indicator should be visible during undo"
    );

    chat.handle_codex_event(Event {
        id: "turn-1".to_string(),
        msg: EventMsg::UndoCompleted(UndoCompletedEvent {
            success: true,
            message: None,
        }),
    });

    let cells = drain_insert_history(&mut rx);
    assert_eq!(cells.len(), 1, "expected final status only");
    assert!(
        !chat.bottom_pane.status_indicator_visible(),
        "status indicator should be hidden after successful undo"
    );

    let completed = lines_to_single_string(&cells[0]);
    assert!(
        completed.contains("Undo completed successfully."),
        "expected default success message, got {completed:?}"
    );
}

#[test]
fn undo_failure_events_render_error_message() {
    let (mut chat, mut rx, _op_rx) = make_chatwidget_manual();

    chat.handle_codex_event(Event {
        id: "turn-2".to_string(),
        msg: EventMsg::UndoStarted(UndoStartedEvent { message: None }),
    });
    assert!(
        chat.bottom_pane.status_indicator_visible(),
        "status indicator should be visible during undo"
    );

    chat.handle_codex_event(Event {
        id: "turn-2".to_string(),
        msg: EventMsg::UndoCompleted(UndoCompletedEvent {
            success: false,
            message: Some("Failed to restore workspace state.".to_string()),
        }),
    });

    let cells = drain_insert_history(&mut rx);
    assert_eq!(cells.len(), 1, "expected final status only");
    assert!(
        !chat.bottom_pane.status_indicator_visible(),
        "status indicator should be hidden after failed undo"
    );

    let completed = lines_to_single_string(&cells[0]);
    assert!(
        completed.contains("Failed to restore workspace state."),
        "expected failure message, got {completed:?}"
    );
}

#[test]
fn undo_started_hides_interrupt_hint() {
    let (mut chat, _rx, _op_rx) = make_chatwidget_manual();

    chat.handle_codex_event(Event {
        id: "turn-hint".to_string(),
        msg: EventMsg::UndoStarted(UndoStartedEvent { message: None }),
    });

    let status = chat
        .bottom_pane
        .status_widget()
        .expect("status indicator should be active");
    assert!(
        !status.interrupt_hint_visible(),
        "undo should hide the interrupt hint because the operation cannot be cancelled"
    );
}

/// The commit picker shows only commit subjects (no timestamps).
#[test]
fn review_commit_picker_shows_subjects_without_timestamps() {
    let (mut chat, _rx, _op_rx) = make_chatwidget_manual();

    // Open the Review presets parent popup.
    chat.open_review_popup();

    // Show commit picker with synthetic entries.
    let entries = vec![
        codex_core::git_info::CommitLogEntry {
            sha: "1111111deadbeef".to_string(),
            timestamp: 0,
            subject: "Add new feature X".to_string(),
        },
        codex_core::git_info::CommitLogEntry {
            sha: "2222222cafebabe".to_string(),
            timestamp: 0,
            subject: "Fix bug Y".to_string(),
        },
    ];
    super::show_review_commit_picker_with_entries(&mut chat, entries);

    // Render the bottom pane and inspect the lines for subjects and absence of time words.
    let width = 72;
    let height = chat.desired_height(width);
    let area = ratatui::layout::Rect::new(0, 0, width, height);
    let mut buf = ratatui::buffer::Buffer::empty(area);
    chat.render(area, &mut buf);

    let mut blob = String::new();
    for y in 0..area.height {
        for x in 0..area.width {
            let s = buf[(x, y)].symbol();
            if s.is_empty() {
                blob.push(' ');
            } else {
                blob.push_str(s);
            }
        }
        blob.push('\n');
    }

    assert!(
        blob.contains("Add new feature X"),
        "expected subject in output"
    );
    assert!(blob.contains("Fix bug Y"), "expected subject in output");

    // Ensure no relative-time phrasing is present.
    let lowered = blob.to_lowercase();
    assert!(
        !lowered.contains("ago")
            && !lowered.contains(" second")
            && !lowered.contains(" minute")
            && !lowered.contains(" hour")
            && !lowered.contains(" day"),
        "expected no relative time in commit picker output: {blob:?}"
    );
}

/// Submitting the custom prompt view sends Op::Review with the typed prompt
/// and uses the same text for the user-facing hint.
#[test]
fn custom_prompt_submit_sends_review_op() {
    let (mut chat, mut rx, _op_rx) = make_chatwidget_manual();

    chat.show_review_custom_prompt();
    // Paste prompt text via ChatWidget handler, then submit
    chat.handle_paste("  please audit dependencies  ".to_string());
    chat.handle_key_event(KeyEvent::new(KeyCode::Enter, KeyModifiers::NONE));

    // Expect AppEvent::CodexOp(Op::Review { .. }) with trimmed prompt
    let evt = rx.try_recv().expect("expected one app event");
    match evt {
        AppEvent::CodexOp(Op::Review { review_request }) => {
            assert_eq!(
                review_request.prompt,
                "please audit dependencies".to_string()
            );
            assert_eq!(
                review_request.user_facing_hint,
                "please audit dependencies".to_string()
            );
        }
        other => panic!("unexpected app event: {other:?}"),
    }
}

/// Hitting Enter on an empty custom prompt view does not submit.
#[test]
fn custom_prompt_enter_empty_does_not_send() {
    let (mut chat, mut rx, _op_rx) = make_chatwidget_manual();

    chat.show_review_custom_prompt();
    // Enter without any text
    chat.handle_key_event(KeyEvent::new(KeyCode::Enter, KeyModifiers::NONE));

    // No AppEvent::CodexOp should be sent
    assert!(rx.try_recv().is_err(), "no app event should be sent");
}

#[test]
fn view_image_tool_call_adds_history_cell() {
    let (mut chat, mut rx, _op_rx) = make_chatwidget_manual();
    let image_path = chat.config.cwd.join("example.png");

    chat.handle_codex_event(Event {
        id: "sub-image".into(),
        msg: EventMsg::ViewImageToolCall(ViewImageToolCallEvent {
            call_id: "call-image".into(),
            path: image_path,
        }),
    });

    let cells = drain_insert_history(&mut rx);
    assert_eq!(cells.len(), 1, "expected a single history cell");
    let combined = lines_to_single_string(&cells[0]);
    assert_snapshot!("local_image_attachment_history_snapshot", combined);
}

// Snapshot test: interrupting a running exec finalizes the active cell with a red ✗
// marker (replacing the spinner) and flushes it into history.
#[test]
fn interrupt_exec_marks_failed_snapshot() {
    let (mut chat, mut rx, _op_rx) = make_chatwidget_manual();

    // Begin a long-running command so we have an active exec cell with a spinner.
    begin_exec(&mut chat, "call-int", "sleep 1");

    // Simulate the task being aborted (as if ESC was pressed), which should
    // cause the active exec cell to be finalized as failed and flushed.
    chat.handle_codex_event(Event {
        id: "call-int".into(),
        msg: EventMsg::TurnAborted(codex_core::protocol::TurnAbortedEvent {
            reason: TurnAbortReason::Interrupted,
        }),
    });

    let cells = drain_insert_history(&mut rx);
    assert!(
        !cells.is_empty(),
        "expected finalized exec cell to be inserted into history"
    );

    // The first inserted cell should be the finalized exec; snapshot its text.
    let exec_blob = lines_to_single_string(&cells[0]);
    assert_snapshot!("interrupt_exec_marks_failed", exec_blob);
}

// Snapshot test: after an interrupted turn, a gentle error message is inserted
// suggesting the user to tell the model what to do differently and to use /feedback.
#[test]
fn interrupted_turn_error_message_snapshot() {
    let (mut chat, mut rx, _op_rx) = make_chatwidget_manual();

    // Simulate an in-progress task so the widget is in a running state.
    chat.handle_codex_event(Event {
        id: "task-1".into(),
        msg: EventMsg::TaskStarted(TaskStartedEvent {
            model_context_window: None,
        }),
    });

    // Abort the turn (like pressing Esc) and drain inserted history.
    chat.handle_codex_event(Event {
        id: "task-1".into(),
        msg: EventMsg::TurnAborted(codex_core::protocol::TurnAbortedEvent {
            reason: TurnAbortReason::Interrupted,
        }),
    });

    let cells = drain_insert_history(&mut rx);
    assert!(
        !cells.is_empty(),
        "expected error message to be inserted after interruption"
    );
    let last = lines_to_single_string(cells.last().unwrap());
    assert_snapshot!("interrupted_turn_error_message", last);
}

/// Opening custom prompt from the review popup, pressing Esc returns to the
/// parent popup, pressing Esc again dismisses all panels (back to normal mode).
#[test]
fn review_custom_prompt_escape_navigates_back_then_dismisses() {
    let (mut chat, _rx, _op_rx) = make_chatwidget_manual();

    // Open the Review presets parent popup.
    chat.open_review_popup();

    // Open the custom prompt submenu (child view) directly.
    chat.show_review_custom_prompt();

    // Verify child view is on top.
    let header = render_bottom_first_row(&chat, 60);
    assert!(
        header.contains("Custom review instructions"),
        "expected custom prompt view header: {header:?}"
    );

    // Esc once: child view closes, parent (review presets) remains.
    chat.handle_key_event(KeyEvent::new(KeyCode::Esc, KeyModifiers::NONE));
    let header = render_bottom_first_row(&chat, 60);
    assert!(
        header.contains("Select a review preset"),
        "expected to return to parent review popup: {header:?}"
    );

    // Esc again: parent closes; back to normal composer state.
    chat.handle_key_event(KeyEvent::new(KeyCode::Esc, KeyModifiers::NONE));
    assert!(
        chat.is_normal_backtrack_mode(),
        "expected to be back in normal composer mode"
    );
}

/// Opening base-branch picker from the review popup, pressing Esc returns to the
/// parent popup, pressing Esc again dismisses all panels (back to normal mode).
#[tokio::test]
async fn review_branch_picker_escape_navigates_back_then_dismisses() {
    let (mut chat, _rx, _op_rx) = make_chatwidget_manual();

    // Open the Review presets parent popup.
    chat.open_review_popup();

    // Open the branch picker submenu (child view). Using a temp cwd with no git repo is fine.
    let cwd = std::env::temp_dir();
    chat.show_review_branch_picker(&cwd).await;

    // Verify child view header.
    let header = render_bottom_first_row(&chat, 60);
    assert!(
        header.contains("Select a base branch"),
        "expected branch picker header: {header:?}"
    );

    // Esc once: child view closes, parent remains.
    chat.handle_key_event(KeyEvent::new(KeyCode::Esc, KeyModifiers::NONE));
    let header = render_bottom_first_row(&chat, 60);
    assert!(
        header.contains("Select a review preset"),
        "expected to return to parent review popup: {header:?}"
    );

    // Esc again: parent closes; back to normal composer state.
    chat.handle_key_event(KeyEvent::new(KeyCode::Esc, KeyModifiers::NONE));
    assert!(
        chat.is_normal_backtrack_mode(),
        "expected to be back in normal composer mode"
    );
}

fn render_bottom_first_row(chat: &ChatWidget, width: u16) -> String {
    let height = chat.desired_height(width);
    let area = Rect::new(0, 0, width, height);
    let mut buf = Buffer::empty(area);
    chat.render(area, &mut buf);
    for y in 0..area.height {
        let mut row = String::new();
        for x in 0..area.width {
            let s = buf[(x, y)].symbol();
            if s.is_empty() {
                row.push(' ');
            } else {
                row.push_str(s);
            }
        }
        if !row.trim().is_empty() {
            return row;
        }
    }
    String::new()
}

fn render_bottom_popup(chat: &ChatWidget, width: u16) -> String {
    let height = chat.desired_height(width);
    let area = Rect::new(0, 0, width, height);
    let mut buf = Buffer::empty(area);
    chat.render(area, &mut buf);

    let mut lines: Vec<String> = (0..area.height)
        .map(|row| {
            let mut line = String::new();
            for col in 0..area.width {
                let symbol = buf[(area.x + col, area.y + row)].symbol();
                if symbol.is_empty() {
                    line.push(' ');
                } else {
                    line.push_str(symbol);
                }
            }
            line.trim_end().to_string()
        })
        .collect();

    while lines.first().is_some_and(|line| line.trim().is_empty()) {
        lines.remove(0);
    }
    while lines.last().is_some_and(|line| line.trim().is_empty()) {
        lines.pop();
    }

    lines.join("\n")
}

#[test]
fn model_selection_popup_snapshot() {
    let (mut chat, _rx, _op_rx) = make_chatwidget_manual();

    chat.config.model = "gpt-5-codex".to_string();
    chat.open_model_popup();

    let popup = render_bottom_popup(&chat, 80);
    assert_snapshot!("model_selection_popup", popup);
}

#[test]
fn approvals_selection_popup_snapshot() {
    let (mut chat, _rx, _op_rx) = make_chatwidget_manual();

    chat.config.notices.hide_full_access_warning = None;
    chat.open_approvals_popup();

    let popup = render_bottom_popup(&chat, 80);
    #[cfg(target_os = "windows")]
    insta::with_settings!({ snapshot_suffix => "windows" }, {
        assert_snapshot!("approvals_selection_popup", popup);
    });
    #[cfg(not(target_os = "windows"))]
    assert_snapshot!("approvals_selection_popup", popup);
}

#[test]
fn approvals_popup_includes_wsl_note_for_auto_mode() {
    let (mut chat, _rx, _op_rx) = make_chatwidget_manual();

    if cfg!(target_os = "windows") {
        chat.config.forced_auto_mode_downgraded_on_windows = true;
    }
    chat.open_approvals_popup();

    let popup = render_bottom_popup(&chat, 80);
    assert_eq!(
        popup.contains("Requires Windows Subsystem for Linux (WSL)"),
        cfg!(target_os = "windows"),
        "expected auto preset description to mention WSL requirement only on Windows, popup: {popup}"
    );
    assert_eq!(
        popup.contains("Codex forced your settings back to Read Only on this Windows machine."),
        cfg!(target_os = "windows") && chat.config.forced_auto_mode_downgraded_on_windows,
        "expected downgrade notice only when auto mode is forced off on Windows, popup: {popup}"
    );
}

#[test]
fn full_access_confirmation_popup_snapshot() {
    let (mut chat, _rx, _op_rx) = make_chatwidget_manual();

    let preset = builtin_approval_presets()
        .into_iter()
        .find(|preset| preset.id == "full-access")
        .expect("full access preset");
    chat.open_full_access_confirmation(preset);

    let popup = render_bottom_popup(&chat, 80);
    assert_snapshot!("full_access_confirmation_popup", popup);
}

#[cfg(target_os = "windows")]
#[test]
fn windows_auto_mode_instructions_popup_lists_install_steps() {
    let (mut chat, _rx, _op_rx) = make_chatwidget_manual();

    chat.open_windows_auto_mode_instructions();

    let popup = render_bottom_popup(&chat, 120);
    assert!(
        popup.contains("wsl --install"),
        "expected WSL instructions popup to include install command, popup: {popup}"
    );
}

#[test]
fn model_reasoning_selection_popup_snapshot() {
    let (mut chat, _rx, _op_rx) = make_chatwidget_manual();

    chat.config.model = "gpt-5-codex".to_string();
    chat.config.model_reasoning_effort = Some(ReasoningEffortConfig::High);

    let preset = builtin_model_presets(None)
        .into_iter()
        .find(|preset| preset.model == "gpt-5-codex")
        .expect("gpt-5-codex preset");
    chat.open_reasoning_popup(preset);

    let popup = render_bottom_popup(&chat, 80);
    assert_snapshot!("model_reasoning_selection_popup", popup);
}

#[test]
fn single_reasoning_option_skips_selection() {
    let (mut chat, mut rx, _op_rx) = make_chatwidget_manual();

    static SINGLE_EFFORT: [ReasoningEffortPreset; 1] = [ReasoningEffortPreset {
        effort: ReasoningEffortConfig::High,
        description: "Maximizes reasoning depth for complex or ambiguous problems",
    }];
    let preset = ModelPreset {
        id: "model-with-single-reasoning",
        model: "model-with-single-reasoning",
        display_name: "model-with-single-reasoning",
        description: "",
        default_reasoning_effort: ReasoningEffortConfig::High,
        supported_reasoning_efforts: &SINGLE_EFFORT,
        is_default: false,
    };
    chat.open_reasoning_popup(preset);

    let popup = render_bottom_popup(&chat, 80);
    assert!(
        !popup.contains("Select Reasoning Level"),
        "expected reasoning selection popup to be skipped"
    );

    let mut events = Vec::new();
    while let Ok(ev) = rx.try_recv() {
        events.push(ev);
    }

    assert!(
        events
            .iter()
            .any(|ev| matches!(ev, AppEvent::UpdateReasoningEffort(Some(effort)) if *effort == ReasoningEffortConfig::High)),
        "expected reasoning effort to be applied automatically; events: {events:?}"
    );
}

#[test]
fn feedback_selection_popup_snapshot() {
    let (mut chat, _rx, _op_rx) = make_chatwidget_manual();

    // Open the feedback category selection popup via slash command.
    chat.dispatch_command(SlashCommand::Feedback);

    let popup = render_bottom_popup(&chat, 80);
    assert_snapshot!("feedback_selection_popup", popup);
}

#[test]
fn feedback_upload_consent_popup_snapshot() {
    let (mut chat, _rx, _op_rx) = make_chatwidget_manual();

    // Open the consent popup directly for a chosen category.
    chat.open_feedback_consent(crate::app_event::FeedbackCategory::Bug);

    let popup = render_bottom_popup(&chat, 80);
    assert_snapshot!("feedback_upload_consent_popup", popup);
}

#[test]
fn reasoning_popup_escape_returns_to_model_popup() {
    let (mut chat, _rx, _op_rx) = make_chatwidget_manual();

    chat.config.model = "gpt-5".to_string();
    chat.open_model_popup();

    let presets = builtin_model_presets(None)
        .into_iter()
        .find(|preset| preset.model == "gpt-5-codex")
        .expect("gpt-5-codex preset");
    chat.open_reasoning_popup(presets);

    let before_escape = render_bottom_popup(&chat, 80);
    assert!(before_escape.contains("Select Reasoning Level"));

    chat.handle_key_event(KeyEvent::new(KeyCode::Esc, KeyModifiers::NONE));

    let after_escape = render_bottom_popup(&chat, 80);
    assert!(after_escape.contains("Select Model and Effort"));
    assert!(!after_escape.contains("Select Reasoning Level"));
}

#[test]
fn exec_history_extends_previous_when_consecutive() {
    let (mut chat, _rx, _op_rx) = make_chatwidget_manual();

    // 1) Start "ls -la" (List)
    begin_exec(&mut chat, "call-ls", "ls -la");
    assert_snapshot!("exploring_step1_start_ls", active_blob(&chat));

    // 2) Finish "ls -la"
    end_exec(&mut chat, "call-ls", "", "", 0);
    assert_snapshot!("exploring_step2_finish_ls", active_blob(&chat));

    // 3) Start "cat foo.txt" (Read)
    begin_exec(&mut chat, "call-cat-foo", "cat foo.txt");
    assert_snapshot!("exploring_step3_start_cat_foo", active_blob(&chat));

    // 4) Complete "cat foo.txt"
    end_exec(&mut chat, "call-cat-foo", "hello from foo", "", 0);
    assert_snapshot!("exploring_step4_finish_cat_foo", active_blob(&chat));

    // 5) Start & complete "sed -n 100,200p foo.txt" (treated as Read of foo.txt)
    begin_exec(&mut chat, "call-sed-range", "sed -n 100,200p foo.txt");
    end_exec(&mut chat, "call-sed-range", "chunk", "", 0);
    assert_snapshot!("exploring_step5_finish_sed_range", active_blob(&chat));

    // 6) Start & complete "cat bar.txt"
    begin_exec(&mut chat, "call-cat-bar", "cat bar.txt");
    end_exec(&mut chat, "call-cat-bar", "hello from bar", "", 0);
    assert_snapshot!("exploring_step6_finish_cat_bar", active_blob(&chat));
}

#[test]
fn disabled_slash_command_while_task_running_snapshot() {
    // Build a chat widget and simulate an active task
    let (mut chat, mut rx, _op_rx) = make_chatwidget_manual();
    chat.bottom_pane.set_task_running(true);

    // Dispatch a command that is unavailable while a task runs (e.g., /model)
    chat.dispatch_command(SlashCommand::Model);

    // Drain history and snapshot the rendered error line(s)
    let cells = drain_insert_history(&mut rx);
    assert!(
        !cells.is_empty(),
        "expected an error message history cell to be emitted",
    );
    let blob = lines_to_single_string(cells.last().unwrap());
    assert_snapshot!(blob);
}

#[tokio::test]
async fn binary_size_transcript_snapshot() {
    // the snapshot in this test depends on gpt-5-codex. Skip for now. We will consider
    // creating snapshots for other models in the future.
    if OPENAI_DEFAULT_MODEL != "gpt-5-codex" {
        return;
    }
    let (mut chat, mut rx, _op_rx) = make_chatwidget_manual();

    // Set up a VT100 test terminal to capture ANSI visual output
    let width: u16 = 80;
    let height: u16 = 2000;
    let viewport = Rect::new(0, height - 1, width, 1);
    let backend = VT100Backend::new(width, height);
    let mut terminal = crate::custom_terminal::Terminal::with_options(backend)
        .expect("failed to construct terminal");
    terminal.set_viewport_area(viewport);

    // Replay the recorded session into the widget and collect transcript
    let file = open_fixture("binary-size-log.jsonl");
    let reader = BufReader::new(file);
    let mut transcript = String::new();
    let mut has_emitted_history = false;

    for line in reader.lines() {
        let line = line.expect("read line");
        if line.trim().is_empty() || line.starts_with('#') {
            continue;
        }
        let Ok(v): Result<serde_json::Value, _> = serde_json::from_str(&line) else {
            continue;
        };
        let Some(dir) = v.get("dir").and_then(|d| d.as_str()) else {
            continue;
        };
        if dir != "to_tui" {
            continue;
        }
        let Some(kind) = v.get("kind").and_then(|k| k.as_str()) else {
            continue;
        };

        match kind {
            "codex_event" => {
                if let Some(payload) = v.get("payload") {
                    let ev: Event =
                        serde_json::from_value(upgrade_event_payload_for_tests(payload.clone()))
                            .expect("parse");
                    let ev = match ev {
                        Event {
                            msg: EventMsg::ExecCommandBegin(e),
                            ..
                        } => {
                            // Re-parse the command
                            let parsed_cmd = codex_core::parse_command::parse_command(&e.command);
                            Event {
                                id: ev.id,
                                msg: EventMsg::ExecCommandBegin(ExecCommandBeginEvent {
                                    call_id: e.call_id.clone(),
                                    command: e.command,
                                    cwd: e.cwd,
                                    parsed_cmd,
                                    is_user_shell_command: false,
                                }),
                            }
                        }
                        _ => ev,
                    };
                    chat.handle_codex_event(ev);
                    while let Ok(app_ev) = rx.try_recv() {
                        if let AppEvent::InsertHistoryCell(cell) = app_ev {
                            let mut lines = cell.display_lines(width);
                            if has_emitted_history
                                && !cell.is_stream_continuation()
                                && !lines.is_empty()
                            {
                                lines.insert(0, "".into());
                            }
                            has_emitted_history = true;
                            transcript.push_str(&lines_to_single_string(&lines));
                            crate::insert_history::insert_history_lines(&mut terminal, lines)
                                .expect("Failed to insert history lines in test");
                        }
                    }
                }
            }
            "app_event" => {
                if let Some(variant) = v.get("variant").and_then(|s| s.as_str())
                    && variant == "CommitTick"
                {
                    chat.on_commit_tick();
                    while let Ok(app_ev) = rx.try_recv() {
                        if let AppEvent::InsertHistoryCell(cell) = app_ev {
                            let mut lines = cell.display_lines(width);
                            if has_emitted_history
                                && !cell.is_stream_continuation()
                                && !lines.is_empty()
                            {
                                lines.insert(0, "".into());
                            }
                            has_emitted_history = true;
                            transcript.push_str(&lines_to_single_string(&lines));
                            crate::insert_history::insert_history_lines(&mut terminal, lines)
                                .expect("Failed to insert history lines in test");
                        }
                    }
                }
            }
            _ => {}
        }
    }

    // Build the final VT100 visual by parsing the ANSI stream. Trim trailing spaces per line
    // and drop trailing empty lines so the shape matches the ideal fixture exactly.
    let screen = terminal.backend().vt100().screen();
    let mut lines: Vec<String> = Vec::with_capacity(height as usize);
    for row in 0..height {
        let mut s = String::with_capacity(width as usize);
        for col in 0..width {
            if let Some(cell) = screen.cell(row, col) {
                if let Some(ch) = cell.contents().chars().next() {
                    s.push(ch);
                } else {
                    s.push(' ');
                }
            } else {
                s.push(' ');
            }
        }
        // Trim trailing spaces to match plain text fixture
        lines.push(s.trim_end().to_string());
    }
    while lines.last().is_some_and(std::string::String::is_empty) {
        lines.pop();
    }
    // Consider content only after the last session banner marker. Skip the transient
    // 'thinking' header if present, and start from the first non-empty content line
    // that follows. This keeps the snapshot stable across sessions.
    const MARKER_PREFIX: &str = "To get started, describe a task or try one of these commands:";
    let last_marker_line_idx = lines
        .iter()
        .rposition(|l| l.trim_start().starts_with(MARKER_PREFIX))
        .expect("marker not found in visible output");
    // Prefer the first assistant content line (blockquote '>' prefix) after the marker;
    // fallback to the first non-empty, non-'thinking' line.
    let start_idx = (last_marker_line_idx + 1..lines.len())
        .find(|&idx| lines[idx].trim_start().starts_with('•'))
        .unwrap_or_else(|| {
            (last_marker_line_idx + 1..lines.len())
                .find(|&idx| {
                    let t = lines[idx].trim_start();
                    !t.is_empty() && t != "thinking"
                })
                .expect("no content line found after marker")
        });

    // Snapshot the normalized visible transcript following the banner.
    assert_snapshot!("binary_size_ideal_response", lines[start_idx..].join("\n"));
}

//
// Snapshot test: command approval modal
//
// Synthesizes a Codex ExecApprovalRequest event to trigger the approval modal
// and snapshots the visual output using the ratatui TestBackend.
#[test]
fn approval_modal_exec_snapshot() {
    // Build a chat widget with manual channels to avoid spawning the agent.
    let (mut chat, _rx, _op_rx) = make_chatwidget_manual();
    // Ensure policy allows surfacing approvals explicitly (not strictly required for direct event).
    chat.config.approval_policy = AskForApproval::OnRequest;
    // Inject an exec approval request to display the approval modal.
    let ev = ExecApprovalRequestEvent {
        call_id: "call-approve-cmd".into(),
        command: vec!["bash".into(), "-lc".into(), "echo hello world".into()],
        cwd: std::env::current_dir().unwrap_or_else(|_| PathBuf::from(".")),
        reason: Some(
            "this is a test reason such as one that would be produced by the model".into(),
        ),
        risk: None,
        parsed_cmd: vec![],
    };
    chat.handle_codex_event(Event {
        id: "sub-approve".into(),
        msg: EventMsg::ExecApprovalRequest(ev),
    });
    // Render to a fixed-size test terminal and snapshot.
    // Call desired_height first and use that exact height for rendering.
    let height = chat.desired_height(80);
    let mut terminal =
        crate::custom_terminal::Terminal::with_options(VT100Backend::new(80, height))
            .expect("create terminal");
    let viewport = Rect::new(0, 0, 80, height);
    terminal.set_viewport_area(viewport);

    terminal
        .draw(|f| chat.render(f.area(), f.buffer_mut()))
        .expect("draw approval modal");
    assert!(
        terminal
            .backend()
            .vt100()
            .screen()
            .contents()
            .contains("echo hello world")
    );
    assert_snapshot!(
        "approval_modal_exec",
        terminal.backend().vt100().screen().contents()
    );
}

// Snapshot test: command approval modal without a reason
// Ensures spacing looks correct when no reason text is provided.
#[test]
fn approval_modal_exec_without_reason_snapshot() {
    let (mut chat, _rx, _op_rx) = make_chatwidget_manual();
    chat.config.approval_policy = AskForApproval::OnRequest;

    let ev = ExecApprovalRequestEvent {
        call_id: "call-approve-cmd-noreason".into(),
        command: vec!["bash".into(), "-lc".into(), "echo hello world".into()],
        cwd: std::env::current_dir().unwrap_or_else(|_| PathBuf::from(".")),
        reason: None,
        risk: None,
        parsed_cmd: vec![],
    };
    chat.handle_codex_event(Event {
        id: "sub-approve-noreason".into(),
        msg: EventMsg::ExecApprovalRequest(ev),
    });

    let height = chat.desired_height(80);
    let mut terminal =
        ratatui::Terminal::new(VT100Backend::new(80, height)).expect("create terminal");
    terminal.set_viewport_area(Rect::new(0, 0, 80, height));
    terminal
        .draw(|f| chat.render(f.area(), f.buffer_mut()))
        .expect("draw approval modal (no reason)");
    assert_snapshot!(
        "approval_modal_exec_no_reason",
        terminal.backend().vt100().screen().contents()
    );
}

// Snapshot test: patch approval modal
#[test]
fn approval_modal_patch_snapshot() {
    let (mut chat, _rx, _op_rx) = make_chatwidget_manual();
    chat.config.approval_policy = AskForApproval::OnRequest;

    // Build a small changeset and a reason/grant_root to exercise the prompt text.
    let mut changes = HashMap::new();
    changes.insert(
        PathBuf::from("README.md"),
        FileChange::Add {
            content: "hello\nworld\n".into(),
        },
    );
    let ev = ApplyPatchApprovalRequestEvent {
        call_id: "call-approve-patch".into(),
        changes,
        reason: Some("The model wants to apply changes".into()),
        grant_root: Some(PathBuf::from("/tmp")),
    };
    chat.handle_codex_event(Event {
        id: "sub-approve-patch".into(),
        msg: EventMsg::ApplyPatchApprovalRequest(ev),
    });

    // Render at the widget's desired height and snapshot.
    let height = chat.desired_height(80);
    let mut terminal =
        ratatui::Terminal::new(VT100Backend::new(80, height)).expect("create terminal");
    terminal.set_viewport_area(Rect::new(0, 0, 80, height));
    terminal
        .draw(|f| chat.render(f.area(), f.buffer_mut()))
        .expect("draw patch approval modal");
    assert_snapshot!(
        "approval_modal_patch",
        terminal.backend().vt100().screen().contents()
    );
}

#[test]
fn interrupt_restores_queued_messages_into_composer() {
    let (mut chat, mut rx, mut op_rx) = make_chatwidget_manual();

    // Simulate a running task to enable queuing of user inputs.
    chat.bottom_pane.set_task_running(true);

    // Queue two user messages while the task is running.
    chat.queued_user_messages
        .push_back(UserMessage::from("first queued".to_string()));
    chat.queued_user_messages
        .push_back(UserMessage::from("second queued".to_string()));
    chat.refresh_queued_user_messages();

    // Deliver a TurnAborted event with Interrupted reason (as if Esc was pressed).
    chat.handle_codex_event(Event {
        id: "turn-1".into(),
        msg: EventMsg::TurnAborted(codex_core::protocol::TurnAbortedEvent {
            reason: TurnAbortReason::Interrupted,
        }),
    });

    // Composer should now contain the queued messages joined by newlines, in order.
    assert_eq!(
        chat.bottom_pane.composer_text(),
        "first queued\nsecond queued"
    );

    // Queue should be cleared and no new user input should have been auto-submitted.
    assert!(chat.queued_user_messages.is_empty());
    assert!(
        op_rx.try_recv().is_err(),
        "unexpected outbound op after interrupt"
    );

    // Drain rx to avoid unused warnings.
    let _ = drain_insert_history(&mut rx);
}

#[test]
fn interrupt_prepends_queued_messages_before_existing_composer_text() {
    let (mut chat, mut rx, mut op_rx) = make_chatwidget_manual();

    chat.bottom_pane.set_task_running(true);
    chat.bottom_pane
        .set_composer_text("current draft".to_string());

    chat.queued_user_messages
        .push_back(UserMessage::from("first queued".to_string()));
    chat.queued_user_messages
        .push_back(UserMessage::from("second queued".to_string()));
    chat.refresh_queued_user_messages();

    chat.handle_codex_event(Event {
        id: "turn-1".into(),
        msg: EventMsg::TurnAborted(codex_core::protocol::TurnAbortedEvent {
            reason: TurnAbortReason::Interrupted,
        }),
    });

    assert_eq!(
        chat.bottom_pane.composer_text(),
        "first queued\nsecond queued\ncurrent draft"
    );
    assert!(chat.queued_user_messages.is_empty());
    assert!(
        op_rx.try_recv().is_err(),
        "unexpected outbound op after interrupt"
    );

    let _ = drain_insert_history(&mut rx);
}

// Snapshot test: ChatWidget at very small heights (idle)
// Ensures overall layout behaves when terminal height is extremely constrained.
#[test]
fn ui_snapshots_small_heights_idle() {
    use ratatui::Terminal;
    use ratatui::backend::TestBackend;
    let (chat, _rx, _op_rx) = make_chatwidget_manual();
    for h in [1u16, 2, 3] {
        let name = format!("chat_small_idle_h{h}");
        let mut terminal = Terminal::new(TestBackend::new(40, h)).expect("create terminal");
        terminal
            .draw(|f| chat.render(f.area(), f.buffer_mut()))
            .expect("draw chat idle");
        assert_snapshot!(name, terminal.backend());
    }
}

// Snapshot test: ChatWidget at very small heights (task running)
// Validates how status + composer are presented within tight space.
#[test]
fn ui_snapshots_small_heights_task_running() {
    use ratatui::Terminal;
    use ratatui::backend::TestBackend;
    let (mut chat, _rx, _op_rx) = make_chatwidget_manual();
    // Activate status line
    chat.handle_codex_event(Event {
        id: "task-1".into(),
        msg: EventMsg::TaskStarted(TaskStartedEvent {
            model_context_window: None,
        }),
    });
    chat.handle_codex_event(Event {
        id: "task-1".into(),
        msg: EventMsg::AgentReasoningDelta(AgentReasoningDeltaEvent {
            delta: "**Thinking**".into(),
        }),
    });
    for h in [1u16, 2, 3] {
        let name = format!("chat_small_running_h{h}");
        let mut terminal = Terminal::new(TestBackend::new(40, h)).expect("create terminal");
        terminal
            .draw(|f| chat.render(f.area(), f.buffer_mut()))
            .expect("draw chat running");
        assert_snapshot!(name, terminal.backend());
    }
}

// Snapshot test: status widget + approval modal active together
// The modal takes precedence visually; this captures the layout with a running
// task (status indicator active) while an approval request is shown.
#[test]
fn status_widget_and_approval_modal_snapshot() {
    use codex_core::protocol::ExecApprovalRequestEvent;

    let (mut chat, _rx, _op_rx) = make_chatwidget_manual();
    // Begin a running task so the status indicator would be active.
    chat.handle_codex_event(Event {
        id: "task-1".into(),
        msg: EventMsg::TaskStarted(TaskStartedEvent {
            model_context_window: None,
        }),
    });
    // Provide a deterministic header for the status line.
    chat.handle_codex_event(Event {
        id: "task-1".into(),
        msg: EventMsg::AgentReasoningDelta(AgentReasoningDeltaEvent {
            delta: "**Analyzing**".into(),
        }),
    });

    // Now show an approval modal (e.g. exec approval).
    let ev = ExecApprovalRequestEvent {
        call_id: "call-approve-exec".into(),
        command: vec!["echo".into(), "hello world".into()],
        cwd: PathBuf::from("/tmp"),
        reason: Some(
            "this is a test reason such as one that would be produced by the model".into(),
        ),
        risk: None,
        parsed_cmd: vec![],
    };
    chat.handle_codex_event(Event {
        id: "sub-approve-exec".into(),
        msg: EventMsg::ExecApprovalRequest(ev),
    });

    // Render at the widget's desired height and snapshot.
    let height = chat.desired_height(80);
    let mut terminal = ratatui::Terminal::new(ratatui::backend::TestBackend::new(80, height))
        .expect("create terminal");
    terminal
        .draw(|f| chat.render(f.area(), f.buffer_mut()))
        .expect("draw status + approval modal");
    assert_snapshot!("status_widget_and_approval_modal", terminal.backend());
}

// Snapshot test: status widget active (StatusIndicatorView)
// Ensures the VT100 rendering of the status indicator is stable when active.
#[test]
fn status_widget_active_snapshot() {
    let (mut chat, _rx, _op_rx) = make_chatwidget_manual();
    // Activate the status indicator by simulating a task start.
    chat.handle_codex_event(Event {
        id: "task-1".into(),
        msg: EventMsg::TaskStarted(TaskStartedEvent {
            model_context_window: None,
        }),
    });
    // Provide a deterministic header via a bold reasoning chunk.
    chat.handle_codex_event(Event {
        id: "task-1".into(),
        msg: EventMsg::AgentReasoningDelta(AgentReasoningDeltaEvent {
            delta: "**Analyzing**".into(),
        }),
    });
    // Render and snapshot.
    let height = chat.desired_height(80);
    let mut terminal = ratatui::Terminal::new(ratatui::backend::TestBackend::new(80, height))
        .expect("create terminal");
    terminal
        .draw(|f| chat.render(f.area(), f.buffer_mut()))
        .expect("draw status widget");
    assert_snapshot!("status_widget_active", terminal.backend());
}

#[test]
fn apply_patch_events_emit_history_cells() {
    let (mut chat, mut rx, _op_rx) = make_chatwidget_manual();

    // 1) Approval request -> proposed patch summary cell
    let mut changes = HashMap::new();
    changes.insert(
        PathBuf::from("foo.txt"),
        FileChange::Add {
            content: "hello\n".to_string(),
        },
    );
    let ev = ApplyPatchApprovalRequestEvent {
        call_id: "c1".into(),
        changes,
        reason: None,
        grant_root: None,
    };
    chat.handle_codex_event(Event {
        id: "s1".into(),
        msg: EventMsg::ApplyPatchApprovalRequest(ev),
    });
    let cells = drain_insert_history(&mut rx);
    assert!(
        cells.is_empty(),
        "expected approval request to surface via modal without emitting history cells"
    );

    let area = Rect::new(0, 0, 80, chat.desired_height(80));
    let mut buf = ratatui::buffer::Buffer::empty(area);
    chat.render(area, &mut buf);
    let mut saw_summary = false;
    for y in 0..area.height {
        let mut row = String::new();
        for x in 0..area.width {
            row.push(buf[(x, y)].symbol().chars().next().unwrap_or(' '));
        }
        if row.contains("foo.txt (+1 -0)") {
            saw_summary = true;
            break;
        }
    }
    assert!(saw_summary, "expected approval modal to show diff summary");

    // 2) Begin apply -> per-file apply block cell (no global header)
    let mut changes2 = HashMap::new();
    changes2.insert(
        PathBuf::from("foo.txt"),
        FileChange::Add {
            content: "hello\n".to_string(),
        },
    );
    let begin = PatchApplyBeginEvent {
        call_id: "c1".into(),
        auto_approved: true,
        changes: changes2,
    };
    chat.handle_codex_event(Event {
        id: "s1".into(),
        msg: EventMsg::PatchApplyBegin(begin),
    });
    let cells = drain_insert_history(&mut rx);
    assert!(!cells.is_empty(), "expected apply block cell to be sent");
    let blob = lines_to_single_string(cells.last().unwrap());
    assert!(
        blob.contains("Added foo.txt") || blob.contains("Edited foo.txt"),
        "expected single-file header with filename (Added/Edited): {blob:?}"
    );

    // 3) End apply success -> success cell
    let end = PatchApplyEndEvent {
        call_id: "c1".into(),
        stdout: "ok\n".into(),
        stderr: String::new(),
        success: true,
    };
    chat.handle_codex_event(Event {
        id: "s1".into(),
        msg: EventMsg::PatchApplyEnd(end),
    });
    let cells = drain_insert_history(&mut rx);
    assert!(
        cells.is_empty(),
        "no success cell should be emitted anymore"
    );
}

#[test]
fn apply_patch_manual_approval_adjusts_header() {
    let (mut chat, mut rx, _op_rx) = make_chatwidget_manual();

    let mut proposed_changes = HashMap::new();
    proposed_changes.insert(
        PathBuf::from("foo.txt"),
        FileChange::Add {
            content: "hello\n".to_string(),
        },
    );
    chat.handle_codex_event(Event {
        id: "s1".into(),
        msg: EventMsg::ApplyPatchApprovalRequest(ApplyPatchApprovalRequestEvent {
            call_id: "c1".into(),
            changes: proposed_changes,
            reason: None,
            grant_root: None,
        }),
    });
    drain_insert_history(&mut rx);

    let mut apply_changes = HashMap::new();
    apply_changes.insert(
        PathBuf::from("foo.txt"),
        FileChange::Add {
            content: "hello\n".to_string(),
        },
    );
    chat.handle_codex_event(Event {
        id: "s1".into(),
        msg: EventMsg::PatchApplyBegin(PatchApplyBeginEvent {
            call_id: "c1".into(),
            auto_approved: false,
            changes: apply_changes,
        }),
    });

    let cells = drain_insert_history(&mut rx);
    assert!(!cells.is_empty(), "expected apply block cell to be sent");
    let blob = lines_to_single_string(cells.last().unwrap());
    assert!(
        blob.contains("Added foo.txt") || blob.contains("Edited foo.txt"),
        "expected apply summary header for foo.txt: {blob:?}"
    );
}

#[test]
fn apply_patch_manual_flow_snapshot() {
    let (mut chat, mut rx, _op_rx) = make_chatwidget_manual();

    let mut proposed_changes = HashMap::new();
    proposed_changes.insert(
        PathBuf::from("foo.txt"),
        FileChange::Add {
            content: "hello\n".to_string(),
        },
    );
    chat.handle_codex_event(Event {
        id: "s1".into(),
        msg: EventMsg::ApplyPatchApprovalRequest(ApplyPatchApprovalRequestEvent {
            call_id: "c1".into(),
            changes: proposed_changes,
            reason: Some("Manual review required".into()),
            grant_root: None,
        }),
    });
    let history_before_apply = drain_insert_history(&mut rx);
    assert!(
        history_before_apply.is_empty(),
        "expected approval modal to defer history emission"
    );

    let mut apply_changes = HashMap::new();
    apply_changes.insert(
        PathBuf::from("foo.txt"),
        FileChange::Add {
            content: "hello\n".to_string(),
        },
    );
    chat.handle_codex_event(Event {
        id: "s1".into(),
        msg: EventMsg::PatchApplyBegin(PatchApplyBeginEvent {
            call_id: "c1".into(),
            auto_approved: false,
            changes: apply_changes,
        }),
    });
    let approved_lines = drain_insert_history(&mut rx)
        .pop()
        .expect("approved patch cell");

    assert_snapshot!(
        "apply_patch_manual_flow_history_approved",
        lines_to_single_string(&approved_lines)
    );
}

#[test]
fn apply_patch_approval_sends_op_with_submission_id() {
    let (mut chat, mut rx, _op_rx) = make_chatwidget_manual();
    // Simulate receiving an approval request with a distinct submission id and call id
    let mut changes = HashMap::new();
    changes.insert(
        PathBuf::from("file.rs"),
        FileChange::Add {
            content: "fn main(){}\n".into(),
        },
    );
    let ev = ApplyPatchApprovalRequestEvent {
        call_id: "call-999".into(),
        changes,
        reason: None,
        grant_root: None,
    };
    chat.handle_codex_event(Event {
        id: "sub-123".into(),
        msg: EventMsg::ApplyPatchApprovalRequest(ev),
    });

    // Approve via key press 'y'
    chat.handle_key_event(KeyEvent::new(KeyCode::Char('y'), KeyModifiers::NONE));

    // Expect a CodexOp with PatchApproval carrying the submission id, not call id
    let mut found = false;
    while let Ok(app_ev) = rx.try_recv() {
        if let AppEvent::CodexOp(Op::PatchApproval { id, decision }) = app_ev {
            assert_eq!(id, "sub-123");
            assert_matches!(decision, codex_core::protocol::ReviewDecision::Approved);
            found = true;
            break;
        }
    }
    assert!(found, "expected PatchApproval op to be sent");
}

#[test]
fn apply_patch_full_flow_integration_like() {
    let (mut chat, mut rx, mut op_rx) = make_chatwidget_manual();

    // 1) Backend requests approval
    let mut changes = HashMap::new();
    changes.insert(
        PathBuf::from("pkg.rs"),
        FileChange::Add { content: "".into() },
    );
    chat.handle_codex_event(Event {
        id: "sub-xyz".into(),
        msg: EventMsg::ApplyPatchApprovalRequest(ApplyPatchApprovalRequestEvent {
            call_id: "call-1".into(),
            changes,
            reason: None,
            grant_root: None,
        }),
    });

    // 2) User approves via 'y' and App receives a CodexOp
    chat.handle_key_event(KeyEvent::new(KeyCode::Char('y'), KeyModifiers::NONE));
    let mut maybe_op: Option<Op> = None;
    while let Ok(app_ev) = rx.try_recv() {
        if let AppEvent::CodexOp(op) = app_ev {
            maybe_op = Some(op);
            break;
        }
    }
    let op = maybe_op.expect("expected CodexOp after key press");

    // 3) App forwards to widget.submit_op, which pushes onto codex_op_tx
    chat.submit_op(op);
    let forwarded = op_rx
        .try_recv()
        .expect("expected op forwarded to codex channel");
    match forwarded {
        Op::PatchApproval { id, decision } => {
            assert_eq!(id, "sub-xyz");
            assert_matches!(decision, codex_core::protocol::ReviewDecision::Approved);
        }
        other => panic!("unexpected op forwarded: {other:?}"),
    }

    // 4) Simulate patch begin/end events from backend; ensure history cells are emitted
    let mut changes2 = HashMap::new();
    changes2.insert(
        PathBuf::from("pkg.rs"),
        FileChange::Add { content: "".into() },
    );
    chat.handle_codex_event(Event {
        id: "sub-xyz".into(),
        msg: EventMsg::PatchApplyBegin(PatchApplyBeginEvent {
            call_id: "call-1".into(),
            auto_approved: false,
            changes: changes2,
        }),
    });
    chat.handle_codex_event(Event {
        id: "sub-xyz".into(),
        msg: EventMsg::PatchApplyEnd(PatchApplyEndEvent {
            call_id: "call-1".into(),
            stdout: String::from("ok"),
            stderr: String::new(),
            success: true,
        }),
    });
}

#[test]
fn apply_patch_untrusted_shows_approval_modal() {
    let (mut chat, _rx, _op_rx) = make_chatwidget_manual();
    // Ensure approval policy is untrusted (OnRequest)
    chat.config.approval_policy = AskForApproval::OnRequest;

    // Simulate a patch approval request from backend
    let mut changes = HashMap::new();
    changes.insert(
        PathBuf::from("a.rs"),
        FileChange::Add { content: "".into() },
    );
    chat.handle_codex_event(Event {
        id: "sub-1".into(),
        msg: EventMsg::ApplyPatchApprovalRequest(ApplyPatchApprovalRequestEvent {
            call_id: "call-1".into(),
            changes,
            reason: None,
            grant_root: None,
        }),
    });

    // Render and ensure the approval modal title is present
    let area = Rect::new(0, 0, 80, 12);
    let mut buf = Buffer::empty(area);
    chat.render(area, &mut buf);

    let mut contains_title = false;
    for y in 0..area.height {
        let mut row = String::new();
        for x in 0..area.width {
            row.push(buf[(x, y)].symbol().chars().next().unwrap_or(' '));
        }
        if row.contains("Would you like to make the following edits?") {
            contains_title = true;
            break;
        }
    }
    assert!(
        contains_title,
        "expected approval modal to be visible with title 'Would you like to make the following edits?'"
    );
}

#[test]
fn apply_patch_request_shows_diff_summary() {
    let (mut chat, mut rx, _op_rx) = make_chatwidget_manual();

    // Ensure we are in OnRequest so an approval is surfaced
    chat.config.approval_policy = AskForApproval::OnRequest;

    // Simulate backend asking to apply a patch adding two lines to README.md
    let mut changes = HashMap::new();
    changes.insert(
        PathBuf::from("README.md"),
        FileChange::Add {
            // Two lines (no trailing empty line counted)
            content: "line one\nline two\n".into(),
        },
    );
    chat.handle_codex_event(Event {
        id: "sub-apply".into(),
        msg: EventMsg::ApplyPatchApprovalRequest(ApplyPatchApprovalRequestEvent {
            call_id: "call-apply".into(),
            changes,
            reason: None,
            grant_root: None,
        }),
    });

    // No history entries yet; the modal should contain the diff summary
    let cells = drain_insert_history(&mut rx);
    assert!(
        cells.is_empty(),
        "expected approval request to render via modal instead of history"
    );

    let area = Rect::new(0, 0, 80, chat.desired_height(80));
    let mut buf = ratatui::buffer::Buffer::empty(area);
    chat.render(area, &mut buf);

    let mut saw_header = false;
    let mut saw_line1 = false;
    let mut saw_line2 = false;
    for y in 0..area.height {
        let mut row = String::new();
        for x in 0..area.width {
            row.push(buf[(x, y)].symbol().chars().next().unwrap_or(' '));
        }
        if row.contains("README.md (+2 -0)") {
            saw_header = true;
        }
        if row.contains("+line one") {
            saw_line1 = true;
        }
        if row.contains("+line two") {
            saw_line2 = true;
        }
        if saw_header && saw_line1 && saw_line2 {
            break;
        }
    }
    assert!(saw_header, "expected modal to show diff header with totals");
    assert!(
        saw_line1 && saw_line2,
        "expected modal to show per-line diff summary"
    );
}

#[test]
fn plan_update_renders_history_cell() {
    let (mut chat, mut rx, _op_rx) = make_chatwidget_manual();
    let update = UpdatePlanArgs {
        explanation: Some("Adapting plan".to_string()),
        plan: vec![
            PlanItemArg {
                step: "Explore codebase".into(),
                status: StepStatus::Completed,
            },
            PlanItemArg {
                step: "Implement feature".into(),
                status: StepStatus::InProgress,
            },
            PlanItemArg {
                step: "Write tests".into(),
                status: StepStatus::Pending,
            },
        ],
    };
    chat.handle_codex_event(Event {
        id: "sub-1".into(),
        msg: EventMsg::PlanUpdate(update),
    });
    let cells = drain_insert_history(&mut rx);
    assert!(!cells.is_empty(), "expected plan update cell to be sent");
    let blob = lines_to_single_string(cells.last().unwrap());
    assert!(
        blob.contains("Updated Plan"),
        "missing plan header: {blob:?}"
    );
    assert!(blob.contains("Explore codebase"));
    assert!(blob.contains("Implement feature"));
    assert!(blob.contains("Write tests"));
}

#[test]
fn stream_error_updates_status_indicator() {
    let (mut chat, mut rx, _op_rx) = make_chatwidget_manual();
    chat.bottom_pane.set_task_running(true);
    let msg = "Reconnecting... 2/5";
    chat.handle_codex_event(Event {
        id: "sub-1".into(),
        msg: EventMsg::StreamError(StreamErrorEvent {
            message: msg.to_string(),
        }),
    });

    let cells = drain_insert_history(&mut rx);
    assert!(
        cells.is_empty(),
        "expected no history cell for StreamError event"
    );
    let status = chat
        .bottom_pane
        .status_widget()
        .expect("status indicator should be visible");
    assert_eq!(status.header(), msg);
}

#[test]
fn warning_event_adds_warning_history_cell() {
    let (mut chat, mut rx, _op_rx) = make_chatwidget_manual();
    chat.handle_codex_event(Event {
        id: "sub-1".into(),
        msg: EventMsg::Warning(WarningEvent {
            message: "test warning message".to_string(),
        }),
    });

    let cells = drain_insert_history(&mut rx);
    assert_eq!(cells.len(), 1, "expected one warning history cell");
    let rendered = lines_to_single_string(&cells[0]);
    assert!(
        rendered.contains("test warning message"),
        "warning cell missing content: {rendered}"
    );
}

#[test]
fn multiple_agent_messages_in_single_turn_emit_multiple_headers() {
    let (mut chat, mut rx, _op_rx) = make_chatwidget_manual();

    // Begin turn
    chat.handle_codex_event(Event {
        id: "s1".into(),
        msg: EventMsg::TaskStarted(TaskStartedEvent {
            model_context_window: None,
        }),
    });

    // First finalized assistant message
    chat.handle_codex_event(Event {
        id: "s1".into(),
        msg: EventMsg::AgentMessage(AgentMessageEvent {
            message: "First message".into(),
        }),
    });

    // Second finalized assistant message in the same turn
    chat.handle_codex_event(Event {
        id: "s1".into(),
        msg: EventMsg::AgentMessage(AgentMessageEvent {
            message: "Second message".into(),
        }),
    });

    // End turn
    chat.handle_codex_event(Event {
        id: "s1".into(),
        msg: EventMsg::TaskComplete(TaskCompleteEvent {
            last_agent_message: None,
        }),
    });

    let cells = drain_insert_history(&mut rx);
    let combined: String = cells
        .iter()
        .map(|lines| lines_to_single_string(lines))
        .collect();
    assert!(
        combined.contains("First message"),
        "missing first message: {combined}"
    );
    assert!(
        combined.contains("Second message"),
        "missing second message: {combined}"
    );
    let first_idx = combined.find("First message").unwrap();
    let second_idx = combined.find("Second message").unwrap();
    assert!(first_idx < second_idx, "messages out of order: {combined}");
}

#[test]
fn final_reasoning_then_message_without_deltas_are_rendered() {
    let (mut chat, mut rx, _op_rx) = make_chatwidget_manual();

    // No deltas; only final reasoning followed by final message.
    chat.handle_codex_event(Event {
        id: "s1".into(),
        msg: EventMsg::AgentReasoning(AgentReasoningEvent {
            text: "I will first analyze the request.".into(),
        }),
    });
    chat.handle_codex_event(Event {
        id: "s1".into(),
        msg: EventMsg::AgentMessage(AgentMessageEvent {
            message: "Here is the result.".into(),
        }),
    });

    // Drain history and snapshot the combined visible content.
    let cells = drain_insert_history(&mut rx);
    let combined = cells
        .iter()
        .map(|lines| lines_to_single_string(lines))
        .collect::<String>();
    assert_snapshot!(combined);
}

#[test]
fn deltas_then_same_final_message_are_rendered_snapshot() {
    let (mut chat, mut rx, _op_rx) = make_chatwidget_manual();

    // Stream some reasoning deltas first.
    chat.handle_codex_event(Event {
        id: "s1".into(),
        msg: EventMsg::AgentReasoningDelta(AgentReasoningDeltaEvent {
            delta: "I will ".into(),
        }),
    });
    chat.handle_codex_event(Event {
        id: "s1".into(),
        msg: EventMsg::AgentReasoningDelta(AgentReasoningDeltaEvent {
            delta: "first analyze the ".into(),
        }),
    });
    chat.handle_codex_event(Event {
        id: "s1".into(),
        msg: EventMsg::AgentReasoningDelta(AgentReasoningDeltaEvent {
            delta: "request.".into(),
        }),
    });
    chat.handle_codex_event(Event {
        id: "s1".into(),
        msg: EventMsg::AgentReasoning(AgentReasoningEvent {
            text: "request.".into(),
        }),
    });

    // Then stream answer deltas, followed by the exact same final message.
    chat.handle_codex_event(Event {
        id: "s1".into(),
        msg: EventMsg::AgentMessageDelta(AgentMessageDeltaEvent {
            delta: "Here is the ".into(),
        }),
    });
    chat.handle_codex_event(Event {
        id: "s1".into(),
        msg: EventMsg::AgentMessageDelta(AgentMessageDeltaEvent {
            delta: "result.".into(),
        }),
    });

    chat.handle_codex_event(Event {
        id: "s1".into(),
        msg: EventMsg::AgentMessage(AgentMessageEvent {
            message: "Here is the result.".into(),
        }),
    });

    // Snapshot the combined visible content to ensure we render as expected
    // when deltas are followed by the identical final message.
    let cells = drain_insert_history(&mut rx);
    let combined = cells
        .iter()
        .map(|lines| lines_to_single_string(lines))
        .collect::<String>();
    assert_snapshot!(combined);
}

// Combined visual snapshot using vt100 for history + direct buffer overlay for UI.
// This renders the final visual as seen in a terminal: history above, then a blank line,
// then the exec block, another blank line, the status line, a blank line, and the composer.
#[test]
fn chatwidget_exec_and_status_layout_vt100_snapshot() {
    let (mut chat, mut rx, _op_rx) = make_chatwidget_manual();
    chat.handle_codex_event(Event {
        id: "t1".into(),
        msg: EventMsg::AgentMessage(AgentMessageEvent { message: "I’m going to search the repo for where “Change Approved” is rendered to update that view.".into() }),
    });

    chat.handle_codex_event(Event {
        id: "c1".into(),
        msg: EventMsg::ExecCommandBegin(ExecCommandBeginEvent {
            call_id: "c1".into(),
            command: vec!["bash".into(), "-lc".into(), "rg \"Change Approved\"".into()],
            cwd: std::env::current_dir().unwrap_or_else(|_| PathBuf::from(".")),
            parsed_cmd: vec![
                ParsedCommand::Search {
                    query: Some("Change Approved".into()),
                    path: None,
                    cmd: "rg \"Change Approved\"".into(),
                },
                ParsedCommand::Read {
                    name: "diff_render.rs".into(),
                    cmd: "cat diff_render.rs".into(),
                    path: "diff_render.rs".into(),
                },
            ],
            is_user_shell_command: false,
        }),
    });
    chat.handle_codex_event(Event {
        id: "c1".into(),
        msg: EventMsg::ExecCommandEnd(ExecCommandEndEvent {
            call_id: "c1".into(),
            stdout: String::new(),
            stderr: String::new(),
            aggregated_output: String::new(),
            exit_code: 0,
            duration: std::time::Duration::from_millis(16000),
            formatted_output: String::new(),
        }),
    });
    chat.handle_codex_event(Event {
        id: "t1".into(),
        msg: EventMsg::TaskStarted(TaskStartedEvent {
            model_context_window: None,
        }),
    });
    chat.handle_codex_event(Event {
        id: "t1".into(),
        msg: EventMsg::AgentReasoningDelta(AgentReasoningDeltaEvent {
            delta: "**Investigating rendering code**".into(),
        }),
    });
    chat.bottom_pane
        .set_composer_text("Summarize recent commits".to_string());

    let width: u16 = 80;
    let ui_height: u16 = chat.desired_height(width);
    let vt_height: u16 = 40;
    let viewport = Rect::new(0, vt_height - ui_height - 1, width, ui_height);

    let backend = VT100Backend::new(width, vt_height);
    let mut term = crate::custom_terminal::Terminal::with_options(backend).expect("terminal");
    term.set_viewport_area(viewport);

    for lines in drain_insert_history(&mut rx) {
        crate::insert_history::insert_history_lines(&mut term, lines)
            .expect("Failed to insert history lines in test");
    }

    term.draw(|f| {
        chat.render(f.area(), f.buffer_mut());
    })
    .unwrap();

    assert_snapshot!(term.backend().vt100().screen().contents());
}

// E2E vt100 snapshot for complex markdown with indented and nested fenced code blocks
#[test]
fn chatwidget_markdown_code_blocks_vt100_snapshot() {
    let (mut chat, mut rx, _op_rx) = make_chatwidget_manual();

    // Simulate a final agent message via streaming deltas instead of a single message

    chat.handle_codex_event(Event {
        id: "t1".into(),
        msg: EventMsg::TaskStarted(TaskStartedEvent {
            model_context_window: None,
        }),
    });
    // Build a vt100 visual from the history insertions only (no UI overlay)
    let width: u16 = 80;
    let height: u16 = 50;
    let backend = VT100Backend::new(width, height);
    let mut term = crate::custom_terminal::Terminal::with_options(backend).expect("terminal");
    // Place viewport at the last line so that history lines insert above it
    term.set_viewport_area(Rect::new(0, height - 1, width, 1));

    // Simulate streaming via AgentMessageDelta in 2-character chunks (no final AgentMessage).
    let source: &str = r#"

    -- Indented code block (4 spaces)
    SELECT *
    FROM "users"
    WHERE "email" LIKE '%@example.com';

````markdown
```sh
printf 'fenced within fenced\n'
```
````

```jsonc
{
  // comment allowed in jsonc
  "path": "C:\\Program Files\\App",
  "regex": "^foo.*(bar)?$"
}
```
"#;

    let mut it = source.chars();
    loop {
        let mut delta = String::new();
        match it.next() {
            Some(c) => delta.push(c),
            None => break,
        }
        if let Some(c2) = it.next() {
            delta.push(c2);
        }

        chat.handle_codex_event(Event {
            id: "t1".into(),
            msg: EventMsg::AgentMessageDelta(AgentMessageDeltaEvent { delta }),
        });
        // Drive commit ticks and drain emitted history lines into the vt100 buffer.
        loop {
            chat.on_commit_tick();
            let mut inserted_any = false;
            while let Ok(app_ev) = rx.try_recv() {
                if let AppEvent::InsertHistoryCell(cell) = app_ev {
                    let lines = cell.display_lines(width);
                    crate::insert_history::insert_history_lines(&mut term, lines)
                        .expect("Failed to insert history lines in test");
                    inserted_any = true;
                }
            }
            if !inserted_any {
                break;
            }
        }
    }

    // Finalize the stream without sending a final AgentMessage, to flush any tail.
    chat.handle_codex_event(Event {
        id: "t1".into(),
        msg: EventMsg::TaskComplete(TaskCompleteEvent {
            last_agent_message: None,
        }),
    });
    for lines in drain_insert_history(&mut rx) {
        crate::insert_history::insert_history_lines(&mut term, lines)
            .expect("Failed to insert history lines in test");
    }

    assert_snapshot!(term.backend().vt100().screen().contents());
}

#[test]
fn chatwidget_tall() {
    let (mut chat, _rx, _op_rx) = make_chatwidget_manual();
    chat.handle_codex_event(Event {
        id: "t1".into(),
        msg: EventMsg::TaskStarted(TaskStartedEvent {
            model_context_window: None,
        }),
    });
    for i in 0..30 {
        chat.queue_user_message(format!("Hello, world! {i}").into());
    }
    let width: u16 = 80;
    let height: u16 = 24;
    let backend = VT100Backend::new(width, height);
    let mut term = crate::custom_terminal::Terminal::with_options(backend).expect("terminal");
    let desired_height = chat.desired_height(width).min(height);
    term.set_viewport_area(Rect::new(0, height - desired_height, width, desired_height));
    term.draw(|f| {
        chat.render(f.area(), f.buffer_mut());
    })
    .unwrap();
    assert_snapshot!(term.backend().vt100().screen().contents());
}<|MERGE_RESOLUTION|>--- conflicted
+++ resolved
@@ -60,11 +60,6 @@
 use tokio::sync::mpsc::error::TryRecvError;
 use tokio::sync::mpsc::unbounded_channel;
 
-<<<<<<< HEAD
-=======
-const TEST_WARNING_MESSAGE: &str = "Heads up: Long conversations and multiple compactions can cause the model to be less accurate. Start a new conversation when possible to keep conversations small and targeted.";
-
->>>>>>> 0271c20d
 fn test_config() -> Config {
     // Use base defaults to avoid depending on host state.
     Config::load_from_base_config_with_overrides(
